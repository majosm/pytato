from __future__ import annotations
from traceback import FrameSummary, StackSummary

__copyright__ = """
Copyright (C) 2020 Andreas Kloeckner
Copyright (C) 2020 Matt Wala
Copyright (C) 2020 Xiaoyu Wei
"""

__license__ = """
Permission is hereby granted, free of charge, to any person obtaining a copy
of this software and associated documentation files (the "Software"), to deal
in the Software without restriction, including without limitation the rights
to use, copy, modify, merge, publish, distribute, sublicense, and/or sell
copies of the Software, and to permit persons to whom the Software is
furnished to do so, subject to the following conditions:

The above copyright notice and this permission notice shall be included in
all copies or substantial portions of the Software.

THE SOFTWARE IS PROVIDED "AS IS", WITHOUT WARRANTY OF ANY KIND, EXPRESS OR
IMPLIED, INCLUDING BUT NOT LIMITED TO THE WARRANTIES OF MERCHANTABILITY,
FITNESS FOR A PARTICULAR PURPOSE AND NONINFRINGEMENT. IN NO EVENT SHALL THE
AUTHORS OR COPYRIGHT HOLDERS BE LIABLE FOR ANY CLAIM, DAMAGES OR OTHER
LIABILITY, WHETHER IN AN ACTION OF CONTRACT, TORT OR OTHERWISE, ARISING FROM,
OUT OF OR IN CONNECTION WITH THE SOFTWARE OR THE USE OR OTHER DEALINGS IN
THE SOFTWARE.
"""

# {{{ docs

__doc__ = """
.. currentmodule:: pytato

.. note::
    Expression trees based on this package are picklable
    as long as no non-picklable data
    (e.g. :class:`pyopencl.array.Array`)
    is referenced from :class:`~pytato.array.DataWrapper`.

Array Interface
---------------

.. autoclass:: Array
.. autoclass:: Axis
.. autoclass:: ReductionDescriptor
.. autoclass:: NamedArray
.. autoclass:: DictOfNamedArrays
.. autoclass:: AbstractResultWithNamedArrays

NumPy-Like Interface
--------------------

These functions generally follow the interface of the corresponding functions in
:mod:`numpy`, but not all NumPy features may be supported.

.. autofunction:: matmul
.. autofunction:: roll
.. autofunction:: transpose
.. autofunction:: stack
.. autofunction:: concatenate
.. autofunction:: zeros
.. autofunction:: ones
.. autofunction:: full
.. autofunction:: eye
.. autofunction:: arange
.. autofunction:: equal
.. autofunction:: not_equal
.. autofunction:: less
.. autofunction:: less_equal
.. autofunction:: greater
.. autofunction:: greater_equal
.. autofunction:: logical_or
.. autofunction:: logical_and
.. autofunction:: logical_not
.. autofunction:: where
.. autofunction:: maximum
.. autofunction:: minimum
.. autofunction:: einsum
.. autofunction:: dot
.. autofunction:: vdot
.. autofunction:: broadcast_to
.. autofunction:: squeeze
.. autofunction:: expand_dims
.. automodule:: pytato.cmath
.. automodule:: pytato.pad
.. automodule:: pytato.reductions

.. currentmodule:: pytato.array

Concrete Array Data
-------------------

.. autoclass:: DataInterface

Built-in Expression Nodes
-------------------------

.. autoclass:: IndexLambda
.. autoclass:: Einsum
.. autoclass:: Stack
.. autoclass:: Concatenate

Index Remapping
^^^^^^^^^^^^^^^

.. autoclass:: IndexRemappingBase
.. autoclass:: Roll
.. autoclass:: AxisPermutation
.. autoclass:: Reshape
.. autoclass:: IndexBase
.. autoclass:: BasicIndex
.. autoclass:: AdvancedIndexInContiguousAxes
.. autoclass:: AdvancedIndexInNoncontiguousAxes

Input Arguments
^^^^^^^^^^^^^^^

.. autoclass:: InputArgumentBase
.. autoclass:: DataWrapper
.. autoclass:: Placeholder
.. autoclass:: SizeParam

User-Facing Node Creation
-------------------------

Node constructors such as :class:`Placeholder.__init__` and
:class:`~pytato.DictOfNamedArrays.__init__` offer limited input validation
(in favor of faster execution). Node creation from outside
:mod:`pytato` should use the following interfaces:

.. class:: ShapeComponent
.. class:: ConvertibleToShape

.. autofunction:: make_dict_of_named_arrays
.. autofunction:: make_placeholder
.. autofunction:: make_size_param
.. autofunction:: make_data_wrapper

Internal API
------------

.. autoclass:: EinsumAxisDescriptor
.. autoclass:: EinsumElementwiseAxis
.. autoclass:: EinsumReductionAxis
.. autoclass:: NormalizedSlice

Internal classes for traceback
------------------------------

Please consider these undocumented and subject to change at any time.

.. class:: _PytatoFrameSummary
.. class:: _PytatoStackSummary

Internal stuff that is only here because the documentation tool wants it
^^^^^^^^^^^^^^^^^^^^^^^^^^^^^^^^^^^^^^^^^^^^^^^^^^^^^^^^^^^^^^^^^^^^^^^^

.. class:: AxesT

    A :class:`tuple` of :class:`Axis` objects.

.. class:: IntegralT

    An integer data type which is a union of integral types of :mod:`numpy` and
    :class:`int`.
"""

# }}}

from abc import ABC, abstractmethod
from functools import partialmethod, cached_property
import operator
import attrs
from typing import (
        Optional, Callable, ClassVar, Dict, Any, Mapping, Tuple, Union,
        Protocol, Sequence, cast, TYPE_CHECKING, List, Iterator, TypeVar,
        FrozenSet, Collection)

import numpy as np
import pymbolic.primitives as prim
from pymbolic import var
from pytools import memoize_method
from pytools.tag import Tag, Taggable, ToTagSetConvertible

from pytato.scalar_expr import (ScalarType, SCALAR_CLASSES,
                                ScalarExpression, IntegralT,
                                INT_CLASSES, get_reduction_induction_variables)
import re
from immutables import Map

# {{{ get a type variable that represents the type of '...'

# https://github.com/python/typing/issues/684#issuecomment-548203158
if TYPE_CHECKING:
    from enum import Enum

    class EllipsisType(Enum):
        Ellipsis = "..."

    Ellipsis = EllipsisType.Ellipsis
else:
    EllipsisType = type(Ellipsis)

# }}}


if TYPE_CHECKING:
    _dtype_any = np.dtype[Any]
else:
    _dtype_any = np.dtype

AxesT = Tuple["Axis", ...]
ArrayT = TypeVar("ArrayT", bound="Array")


# {{{ shape

ShapeComponent = Union[IntegralT, "Array"]
ShapeType = Tuple[ShapeComponent, ...]
ConvertibleToShape = Union[
    ShapeComponent,
    Sequence[ShapeComponent]]


def _check_identifier(s: Optional[str], optional: bool) -> bool:
    if s is None:
        if optional:
            return True
        else:
            raise ValueError(f"'{s}' is not a valid identifier")

    if not s.isidentifier():
        raise ValueError(f"'{s}' is not a valid identifier")

    return True


def normalize_shape(
        shape: ConvertibleToShape,
        ) -> ShapeType:
    def normalize_shape_component(
            s: ShapeComponent) -> ShapeComponent:
        if isinstance(s, Array):
            from pytato.transform import InputGatherer

            if s.shape != ():
                raise ValueError("array valued shapes must be scalars")

            for d in InputGatherer()(s):
                if not isinstance(d, SizeParam):
                    raise NotImplementedError("shape expressions can (for now) only "
                                              "be in terms of SizeParams. Depends on"
                                              f"a  '{type(d).__name__}', "
                                              "a non-SizeParam array.")
            # TODO: Check affine-ness of the array expression.
        else:
            if not isinstance(s, INT_CLASSES):
                raise TypeError("array dimension can be an int or pytato.Array. "
                                f"Got {type(s)}.")
            assert isinstance(s, INT_CLASSES)
            if s < 0:
                raise ValueError(f"size parameter must be nonnegative (got '{s}')")

        return s

    from numbers import Number
    import collections

    if isinstance(shape, (Array, Number)):
        shape = shape,

    assert isinstance(shape, collections.abc.Sequence)
    return tuple(normalize_shape_component(s) for s in shape)

# }}}


# {{{ array interface

ConvertibleToIndexExpr = Union[int, slice, "Array", None, EllipsisType]
IndexExpr = Union[IntegralT, "NormalizedSlice", "Array", None, EllipsisType]
DtypeOrScalar = Union[_dtype_any, ScalarType]
ArrayOrScalar = Union["Array", ScalarType]


# https://github.com/numpy/numpy/issues/19302
def _np_result_type(
        # actual dtype:
        #*arrays_and_dtypes: Union[np.typing.ArrayLike, np.typing.DTypeLike],
        # our dtype:
        *arrays_and_dtypes: DtypeOrScalar,
        ) -> np.dtype[Any]:
    return np.result_type(*arrays_and_dtypes)


def _truediv_result_type(arg1: DtypeOrScalar, arg2: DtypeOrScalar) -> np.dtype[Any]:
    dtype = _np_result_type(arg1, arg2)
    # See: test_true_divide in numpy/core/tests/test_ufunc.py
    # pylint: disable=no-member
    if dtype.kind in "iu":
        return np.dtype(np.float64)
    else:
        return dtype


@attrs.frozen
class NormalizedSlice:
    """
    A normalized version of :class:`slice`. "Normalized" is explained in
    :attr:`start` and :attr:`stop`.

    .. attribute:: start

        An instance of :class:`ShapeComponent`. Normalized to satisfy the
        relation ``0 <= start <= (axis_len-1)``, where ``axis_len`` is the
        length of the axis being sliced.

    .. attribute:: stop

        An instance of :class:`ShapeComponent`. Normalized to satisfy the
        relation ``-1 <= stop <= axis_len``, where ``axis_len`` is the length of
        the axis being sliced.

    .. attribute:: step
    """
    start: ShapeComponent
    stop: ShapeComponent
    step: IntegralT


@attrs.frozen
class Axis(Taggable):
    """
    A type for recording the information about an :class:`~pytato.Array`'s
    axis.
    """
    tags: FrozenSet[Tag]

    def _with_new_tags(self, tags: FrozenSet[Tag]) -> Axis:
        from attrs import evolve as replace
        return replace(self, tags=tags)


@attrs.frozen
class ReductionDescriptor(Taggable):
    """
    Records information about a reduction dimension in an
    :class:`~pytato.Array`'.
    """
    tags: FrozenSet[Tag]

    def _with_new_tags(self, tags: FrozenSet[Tag]) -> ReductionDescriptor:
        from attrs import evolve as replace
        return replace(self, tags=tags)


@attrs.frozen(eq=False, repr=False, hash=True, cache_hash=True)
class Array(Taggable):
    r"""
    A base class (abstract interface + supplemental functionality) for lazily
    evaluating array expressions. The interface seeks to maximize :mod:`numpy`
    compatibility, though not at all costs.

    Objects of this type are hashable and support structural equality
    comparison (and are therefore immutable).

    .. note::

        Hashability and equality testing *does* break :mod:`numpy`
        compatibility, purposefully so.

    FIXME: Point out our equivalent for :mod:`numpy`'s ``==``.

    .. attribute:: shape

        A tuple of integers or scalar-shaped :class:`~pytato.array.Array`\ s.
        Array-valued shape components may be (at most affinely) symbolic in terms of
        :class:`~pytato.array.SizeParam`\ s.

        .. note::

            Affine-ness is mainly required by code generation for
            :class:`~pytato.array.IndexLambda`, but
            :class:`~pytato.array.IndexLambda` is used to produce
            references to named arrays. Since any array that needs to be
            referenced in this way needs to obey this restriction anyway,
            a decision was made to require the same of *all* array expressions.

    .. attribute:: dtype

        An instance of :class:`numpy.dtype`.

    .. attribute:: axes

        A :class:`tuple` of :class:`~pytato.Axis` instances. One
        corresponding to each dimension of the array.

    .. attribute:: tags

        A :class:`frozenset` of :class:`pytools.tag.Tag` instances.

        Motivation: `RDF
        <https://en.wikipedia.org/wiki/Resource_Description_Framework>`__
        triples (subject: implicitly the array being tagged,
        predicate: the tag, object: the arg).

        Inherits from :class:`pytools.tag.Taggable`.

    .. automethod:: tagged
    .. automethod:: without_tags

    Array interface:

    .. automethod:: __getitem__
    .. attribute:: T

    .. method:: __mul__
    .. method:: __rmul__
    .. method:: __add__
    .. method:: __radd__
    .. method:: __sub__
    .. method:: __rsub__
    .. method:: __truediv__
    .. method:: __rtruediv__
    .. method:: __neg__
    .. method:: __pos__
    .. method:: __and__
    .. method:: __rand__
    .. method:: __or__
    .. method:: __ror__
    .. method:: __xor__
    .. method:: __rxor__
    .. method:: __abs__
    .. method:: conj
    .. automethod:: all
    .. automethod:: any
    .. automethod:: with_tagged_axis

    .. autoattribute:: real
    .. autoattribute:: imag

    Derived attributes:

    .. attribute:: ndim

    """
    axes: AxesT = attrs.field(kw_only=True)
    tags: FrozenSet[Tag] = attrs.field(kw_only=True)

    _mapper_method: ClassVar[str]

    # disallow numpy arithmetic from taking precedence
    __array_priority__: ClassVar[int] = 1

    def _is_eq_valid(self) -> bool:
        return self.__class__.__eq__ is Array.__eq__

    if __debug__:
        def __attrs_post_init__(self) -> None:
            # ensure that a developer does not uses dataclass' "__eq__"
            # or "__hash__" implementation as they have exponential complexity.
            assert self._is_eq_valid()

    def copy(self: ArrayT, **kwargs: Any) -> ArrayT:
        return attrs.evolve(self, **kwargs)

    def _with_new_tags(self: ArrayT, tags: FrozenSet[Tag]) -> ArrayT:
        return attrs.evolve(self, tags=tags)

    if TYPE_CHECKING:
        @property
        def shape(self) -> ShapeType:
            raise NotImplementedError

        @property
        def dtype(self) -> np.dtype[Any]:
            raise NotImplementedError

    @property
    def size(self) -> ShapeComponent:
        from pytools import product
        return product(self.shape)  # type: ignore[no-any-return]

    def __len__(self) -> ShapeComponent:
        if self.ndim == 0:
            raise TypeError("len() of unsized object")

        return self.shape[0]

    def __getitem__(self,
                    slice_spec: Union[ConvertibleToIndexExpr,
                                      Tuple[ConvertibleToIndexExpr, ...]]
                    ) -> Array:
        """
        .. warning::

            Out-of-bounds accesses via :class:`Array` indices are undefined
            behavior and may pass silently.
        """
        if not isinstance(slice_spec, tuple):
            slice_spec = (slice_spec,)

        from pytato.utils import _index_into
        return _index_into(self, slice_spec)

    @property
    def ndim(self) -> int:
        return len(self.shape)

    @property
    def T(self) -> Array:
        return AxisPermutation(self,
                               tuple(range(self.ndim)[::-1]),
                               tags=_get_default_tags(),
                               axes=_get_default_axes(self.ndim))

<<<<<<< HEAD
    @memoize_method
    def __hash__(self) -> int:
        attrs = []
        for field in self._fields:
            attr = getattr(self, field)
            if field == "tags":
                attr = Taggable.__hash__(self)
            if isinstance(attr, dict):
                attr = frozenset(attr.items())
            attrs.append(attr)
        return hash(tuple(attrs))

=======
>>>>>>> bb5689f7
    def __eq__(self, other: Any) -> bool:
        if self is other:
            return True

        from pytato.equality import EqualityComparer
        return EqualityComparer()(self, other)

    def __ne__(self, other: Any) -> bool:
        return not self.__eq__(other)

    def __matmul__(self, other: Array, reverse: bool = False) -> Array:
        first = self
        second = other
        if reverse:
            first, second = second, first
        return matmul(first, second)

    __rmatmul__ = partialmethod(__matmul__, reverse=True)

    def _binary_op(self,
            op: Any,
            other: ArrayOrScalar,
            get_result_type: Callable[[DtypeOrScalar, DtypeOrScalar], np.dtype[Any]] = _np_result_type,  # noqa
            reverse: bool = False) -> Array:

        # {{{ sanity checks

        if not isinstance(other, (Array,) + SCALAR_CLASSES):
            return NotImplemented

        # }}}

        import pytato.utils as utils
        if reverse:
            result = utils.broadcast_binary_op(other, self, op,
                                               get_result_type)
        else:
            result = utils.broadcast_binary_op(self, other, op,
                                               get_result_type)

        assert isinstance(result, Array)
        return result

    def _unary_op(self, op: Any) -> Array:
        if self.ndim == 0:
            expr = op(var("_in0"))
        else:
            indices = tuple(var(f"_{i}") for i in range(self.ndim))
            expr = op(var("_in0")[indices])

        bindings = Map({"_in0": self})
        return IndexLambda(
                expr=expr,
                shape=self.shape,
                dtype=self.dtype,
                bindings=bindings,
                tags=_get_default_tags(),
                axes=_get_default_axes(self.ndim),
                var_to_reduction_descr=Map())

    __mul__ = partialmethod(_binary_op, operator.mul)
    __rmul__ = partialmethod(_binary_op, operator.mul, reverse=True)

    __add__ = partialmethod(_binary_op, operator.add)
    __radd__ = partialmethod(_binary_op, operator.add, reverse=True)

    __sub__ = partialmethod(_binary_op, operator.sub)
    __rsub__ = partialmethod(_binary_op, operator.sub, reverse=True)

    __floordiv__ = partialmethod(_binary_op, operator.floordiv)
    __rfloordiv__ = partialmethod(_binary_op, operator.floordiv, reverse=True)

    __truediv__ = partialmethod(_binary_op, operator.truediv,
            get_result_type=_truediv_result_type)
    __rtruediv__ = partialmethod(_binary_op, operator.truediv,
            get_result_type=_truediv_result_type, reverse=True)

    __pow__ = partialmethod(_binary_op, operator.pow)
    __rpow__ = partialmethod(_binary_op, operator.pow, reverse=True)

    __neg__ = partialmethod(_unary_op, operator.neg)

    __and__ = partialmethod(_binary_op, operator.and_)
    __rand__ = partialmethod(_binary_op, operator.and_, reverse=True)
    __or__ = partialmethod(_binary_op, operator.or_)
    __ror__ = partialmethod(_binary_op, operator.or_, reverse=True)
    __xor__ = partialmethod(_binary_op, operator.xor)
    __rxor__ = partialmethod(_binary_op, operator.xor, reverse=True)

    def conj(self) -> ArrayOrScalar:
        import pytato as pt
        return pt.conj(self)

    def __abs__(self) -> Array:
        import pytato as pt
        return cast(Array, pt.abs(self))

    def __pos__(self) -> Array:
        return self

    def __bool__(self) -> None:
        raise ValueError("The truth value of an array expression is undefined.")

    @property
    def real(self) -> ArrayOrScalar:
        import pytato as pt
        return pt.real(self)

    @property
    def imag(self) -> ArrayOrScalar:
        import pytato as pt
        return pt.imag(self)

    def reshape(self, *shape: Union[int, Sequence[int]], order: str = "C") -> Array:
        import pytato as pt
        if len(shape) == 0:
            raise TypeError("reshape takes at least one argument (0 given)")
        if len(shape) == 1:
            # handle shape as single argument tuple
            return pt.reshape(self, shape[0], order=order)

        # type-ignore reason: passed: "Tuple[Union[int, Sequence[int]], ...]";
        # expected "Union[int, Sequence[int]]"
        return pt.reshape(self, shape, order=order)  # type: ignore[arg-type]

    def all(self, axis: int = 0) -> ArrayOrScalar:
        """
        Equivalent to :func:`pytato.all`.
        """
        import pytato as pt
        return pt.all(self, axis)

    def any(self, axis: int = 0) -> ArrayOrScalar:
        """
        Equivalent to :func:`pytato.any`.
        """
        import pytato as pt
        return pt.any(self, axis)

    def with_tagged_axis(self, iaxis: int,
                         tags: Union[Sequence[Tag], Tag]) -> Array:
        """
        Returns a copy of *self* with *iaxis*-th axis tagged with *tags*.
        """
        new_axes = (self.axes[:iaxis]
                    + (self.axes[iaxis].tagged(tags),)
                    + self.axes[iaxis+1:])
        return self.copy(axes=new_axes)

    @memoize_method
    def __repr__(self) -> str:
        from pytato.stringifier import Reprifier
        return Reprifier()(self)

    def tagged(self, tags: ToTagSetConvertible) -> Array:
        from pytato.equality import preprocess_tags_for_equality
        from pytools.tag import normalize_tags
        new_tags = preprocess_tags_for_equality(normalize_tags(tags))
        return super().tagged(new_tags)

# }}}


# {{{ mixins

@attrs.frozen(eq=False, slots=False, repr=False)
class _SuppliedShapeAndDtypeMixin:
    """A mixin class for when an array must store its own *shape* and *dtype*,
    rather than when it can derive them easily from inputs.
    """
    shape: ShapeType
    dtype: np.dtype[Any]

# }}}


# {{{ dict of named arrays

@attrs.frozen(eq=False, repr=False, hash=True, cache_hash=True)
class NamedArray(Array):
    """An entry in a :class:`AbstractResultWithNamedArrays`. Holds a reference
    back to the containing instance as well as the name by which *self* is
    known there.

    .. automethod:: __init__
    """
    _container: AbstractResultWithNamedArrays
    name: str

    _mapper_method: ClassVar[str] = "map_named_array"

    # type-ignore reason: `copy` signature incompatible with super-class
    def copy(self, *,  # type: ignore[override]
             container: Optional[AbstractResultWithNamedArrays] = None,
             name: Optional[str] = None,
             axes: Optional[AxesT] = None,
             tags: Optional[FrozenSet[Tag]] = None) -> NamedArray:
        container = self._container if container is None else container
        name = self.name if name is None else name
        tags = self.tags if tags is None else tags
        axes = self.axes if axes is None else axes

        return type(self)(container=container,
                          name=name,
                          tags=tags,
                          axes=axes)

    @property
    def expr(self) -> Array:
        if isinstance(self._container, DictOfNamedArrays):
            return self._container._data[self.name]
        else:
            raise TypeError("only permitted when container is a DictOfNamedArrays")

    @property
    def shape(self) -> ShapeType:
        return self.expr.shape

    @property
    def dtype(self) -> np.dtype[Any]:
        return self.expr.dtype


@attrs.frozen(eq=False, hash=True, cache_hash=True)
class AbstractResultWithNamedArrays(Mapping[str, NamedArray], Taggable, ABC):
    r"""An abstract array computation that results in multiple :class:`Array`\ s,
    each named. The way in which the values of these arrays are computed
    is determined by concrete subclasses of this class, e.g.
    :class:`pytato.loopy.LoopyCall` or :class:`DictOfNamedArrays`.

    .. automethod:: __init__
    .. automethod:: __contains__
    .. automethod:: __getitem__
    .. automethod:: __len__

    .. note::

        This container deliberately does not implement arithmetic.
    """
    tags: FrozenSet[Tag] = attrs.field(kw_only=True)
    _mapper_method: ClassVar[str]

    def _is_eq_valid(self) -> bool:
        return self.__class__.__eq__ is AbstractResultWithNamedArrays.__eq__

    if __debug__:
        def __attrs_post_init__(self) -> None:
            # ensure that a developer does not uses dataclass' "__eq__"
            # or "__hash__" implementation as they have exponential complexity.
            assert self._is_eq_valid()

    @abstractmethod
    def __contains__(self, name: object) -> bool:
        pass

    @abstractmethod
    def __getitem__(self, name: str) -> NamedArray:
        pass

    @abstractmethod
    def __len__(self) -> int:
        pass

    def __eq__(self, other: Any) -> bool:
        if self is other:
            return True

        from pytato.equality import EqualityComparer
        return EqualityComparer()(self, other)


@attrs.frozen(eq=False, init=False)
class DictOfNamedArrays(AbstractResultWithNamedArrays):
    """A container of named results, each of which can be computed as an
    array expression provided to the constructor.

    Implements :class:`AbstractResultWithNamedArrays`.

    .. automethod:: __init__
    """
    _data: Mapping[str, Array]

    _mapper_method: ClassVar[str] = "map_dict_of_named_arrays"

    def __init__(self, data: Mapping[str, Array], *,
                 tags: Optional[FrozenSet[Tag]] = None) -> None:
        if tags is None:
            from warnings import warn
            warn("Passing `tags=None` is deprecated and will result"
                 " in an error from 2023. To remove this message either"
                 " call make_dict_of_named_arrays or pass the `tags` argument.")
            tags = frozenset()

        object.__setattr__(self, "_data", data)
        object.__setattr__(self, "tags", tags)

    def __hash__(self) -> int:
        return hash((frozenset(self._data.items()), self.tags))

    def __contains__(self, name: object) -> bool:
        return name in self._data

    @memoize_method
    def __getitem__(self, name: str) -> NamedArray:
        if name not in self._data:
            raise KeyError(name)
        return NamedArray(self, name,
                          axes=self._data[name].axes,
                          tags=self._data[name].tags)

    def __len__(self) -> int:
        return len(self._data)

    def __iter__(self) -> Iterator[str]:
        return iter(self._data)

    def __repr__(self) -> str:
        return "DictOfNamedArrays(" + str(self._data) + ")"

# }}}


# {{{ index lambda

@attrs.frozen(eq=False, repr=False, hash=True, cache_hash=True)
class IndexLambda(_SuppliedShapeAndDtypeMixin, Array):
    r"""Represents an array that can be computed by evaluating
    :attr:`expr` for every value of the input indices. The
    input indices are represented by
    :class:`~pymbolic.primitives.Variable`\ s with names ``_1``,
    ``_2``, and so on.

    .. attribute:: expr

        A scalar-valued :mod:`pymbolic` expression such as
        ``a[_1] + b[_2, _1]``.

        Identifiers in the expression are resolved, in
        order, by lookups in :attr:`bindings`.

        Scalar functions in this expression must
        be identified by a dotted name representing
        a Python object (e.g. ``pytato.c99.sin``).

    .. attribute:: bindings

        A :class:`dict` mapping strings that are valid
        Python identifiers to objects implementing
        the :class:`Array` interface, making array
        expressions available for use in
        :attr:`expr`.

    .. attribute:: var_to_reduction_descr

        A mapping from reduction variables in :attr:`expr` to their
        :class:`ReductionDescriptor`.

    .. automethod:: with_tagged_reduction
    """
    expr: prim.Expression
    bindings: Mapping[str, Array] = attrs.field()
    var_to_reduction_descr: Mapping[str, ReductionDescriptor]

    _mapper_method: ClassVar[str] = "map_index_lambda"

    if __debug__:
        @bindings.validator  # type: ignore[attr-defined, misc]
        def _check_bindings(self, attribute: Any, value: Any) -> None:
            if isinstance(value, dict):
                raise TypeError("bindings may not be a dict")

    def with_tagged_reduction(self,
                              reduction_variable: str,
                              tag: Tag) -> IndexLambda:
        """
        Returns a copy of *self* with the :class:`ReductionDescriptor`
        associated with *reduction_variable* tagged with *tag*.

        :arg reduction_variable: Name of reduction variable in *self* that
            is to be tagged.
        """
        from pytato.diagnostic import NotAReductionAxis
        if not isinstance(reduction_variable, str):
            raise TypeError("Argument 'reduction_variable' expected to be str, "
                            f"got {type(reduction_variable)}.")

        assert (frozenset(self.var_to_reduction_descr)
                == get_reduction_induction_variables(self.expr))

        if reduction_variable not in self.var_to_reduction_descr:
            raise NotAReductionAxis(
                "reduction_variable can be one of"
                f" '{self.var_to_reduction_descr.keys()}',"
                f" got '{reduction_variable}'.")

        assert isinstance(self.var_to_reduction_descr, Map)
        new_var_to_redn_descr = self.var_to_reduction_descr.set(
            reduction_variable,
            self.var_to_reduction_descr[reduction_variable].tagged(tag))

        return type(self)(expr=self.expr,
                          shape=self.shape,
                          dtype=self.dtype,
                          bindings=self.bindings,
                          axes=self.axes,
                          var_to_reduction_descr=new_var_to_redn_descr,
                          tags=self.tags)

# }}}


# {{{ einsum

class EinsumAxisDescriptor:
    """
    Records the access pattern of iterating over an array's axis in a
    :class:`Einsum`.
    """
    pass


@attrs.frozen
class EinsumElementwiseAxis(EinsumAxisDescriptor):
    """
    Describes an elementwise access pattern of an array's axis.  In terms of the
    nomenclature used by :class:`IndexLambda`, ``EinsumElementwiseAxis(dim=1)`` would
    correspond to indexing the array's axis as ``_1`` in the expression.
    """
    dim: int


@attrs.frozen
class EinsumReductionAxis(EinsumAxisDescriptor):
    """
    Describes a reduction access pattern of an array's axis.  In terms of the
    nomenclature used by :class:`IndexLambda`, ``EinsumReductionAxis(dim=0)`` would
    correspond to indexing the array's axis as ``_r0`` in the expression.
    """
    dim: int


@attrs.frozen(frozen=True, eq=False, repr=False, hash=True, cache_hash=True)
class Einsum(Array):
    """
    An array expression using the `Einstein summation convention
    <https://en.wikipedia.org/wiki/Einstein_notation>`__. See
    :func:`numpy.einsum` for a similar construct.

    .. note::

        Use :func:`pytato.einsum` to create this type of expression node in
        user code.

    .. attribute:: access_descriptors

        A :class:`tuple` of *access_descriptor* for each *arg* in
        :attr:`Einsum.args`. An *access_descriptor* is a tuple of
        :class:`EinsumAxisDescriptor` denoting how each axis of the
        argument will be operated in the einstein summation.

    .. attribute:: args

       A :class:`tuple` of array over which the Einstein summation is being
       performed.

    .. attribute:: access_descr_to_index

       Mapping from the access descriptors to the index used by the user during
       the instantiation of the :class:`Einsum` node. This is a strictly
       non-semantic attribute and only present to support a friendlier
       :meth:`with_tagged_reduction`.

    .. automethod:: with_tagged_reduction
    """

    access_descriptors: Tuple[Tuple[EinsumAxisDescriptor, ...], ...]
    args: Tuple[Array, ...]
    redn_axis_to_redn_descr: Mapping[EinsumReductionAxis,
                                     ReductionDescriptor]
    index_to_access_descr: Mapping[str, EinsumAxisDescriptor]
    _mapper_method: ClassVar[str] = "map_einsum"

    @memoize_method
    def _access_descr_to_axis_len(self
                                  ) -> Mapping[EinsumAxisDescriptor, ShapeComponent]:
        from pytato.utils import are_shape_components_equal
        descr_to_axis_len: Dict[EinsumAxisDescriptor, ShapeComponent] = {}

        for access_descrs, arg in zip(self.access_descriptors,
                                      self.args):
            assert arg.ndim == len(access_descrs)
            for arg_axis_len, descr in zip(arg.shape, access_descrs):
                if descr in descr_to_axis_len:
                    seen_axis_len = descr_to_axis_len[descr]

                    if not are_shape_components_equal(seen_axis_len,
                                                      arg_axis_len):
                        if are_shape_components_equal(arg_axis_len, 1):
                            # this axis would be broadcasted
                            pass
                        else:
                            assert are_shape_components_equal(seen_axis_len, 1)
                            descr_to_axis_len[descr] = arg_axis_len
                else:
                    descr_to_axis_len[descr] = arg_axis_len

        return Map(descr_to_axis_len)

    @cached_property
    def shape(self) -> ShapeType:
        iaxis_to_len: Dict[int, ShapeComponent] = {}

        for descr, axis_len in self._access_descr_to_axis_len().items():
            if isinstance(descr, EinsumElementwiseAxis):
                iaxis_to_len[descr.dim] = axis_len
            elif isinstance(descr, EinsumReductionAxis):
                # reduction axes do not count towards einsum's shape
                pass
            else:
                raise AssertionError

        assert all(i in iaxis_to_len for i in range(len(iaxis_to_len)))
        return tuple(iaxis_to_len[i] for i in range(len(iaxis_to_len)))

    @cached_property
    def dtype(self) -> np.dtype[Any]:
        return np.result_type(*[arg.dtype for arg in self.args])

    def with_tagged_reduction(self,
                              redn_axis: Union[EinsumReductionAxis, str],
                              tag: Tag) -> Einsum:
        """
        Returns a copy of *self* with the :class:`ReductionDescriptor`
        associated with *redn_axis* tagged with *tag*.
        """
        from pytato.diagnostic import InvalidEinsumIndex, NotAReductionAxis
        # {{{ sanity checks

        if isinstance(redn_axis, str):
            try:
                redn_axis_ = self.index_to_access_descr[redn_axis]
            except KeyError:
                raise InvalidEinsumIndex(f"'{redn_axis}': not a valid axis index.")
            if isinstance(redn_axis_, EinsumReductionAxis):
                redn_axis = redn_axis_
            else:
                raise NotAReductionAxis(f"'{redn_axis}' is not"
                                        " a reduction axis.")
        elif isinstance(redn_axis, EinsumReductionAxis):
            pass
        else:
            raise TypeError("Argument 'redn_axis' expected to be"
                            f" EinsumReductionAxis, got {type(redn_axis)}")

        if redn_axis in self.redn_axis_to_redn_descr:
            assert any(redn_axis in access_descrs
                       for access_descrs in self.access_descriptors)
        else:
            raise ValueError(f"{redn_axis}: does not appear as a"
                             " reduction access descriptor.")

        # }}}

        assert isinstance(self.redn_axis_to_redn_descr, Map)
        new_redn_axis_to_redn_descr = self.redn_axis_to_redn_descr.set(
            redn_axis, self.redn_axis_to_redn_descr[redn_axis].tagged(tag))

        return type(self)(access_descriptors=self.access_descriptors,
                          args=self.args,
                          axes=self.axes,
                          redn_axis_to_redn_descr=new_redn_axis_to_redn_descr,
                          tags=self.tags,
                          index_to_access_descr=self.index_to_access_descr,
                          )


EINSUM_FIRST_INDEX = re.compile(r"^\s*((?P<alpha>[a-zA-Z])|(?P<ellipsis>\.\.\.))\s*")


def _normalize_einsum_out_subscript(subscript: str) -> Map[str,
                                                            EinsumAxisDescriptor]:
    """
    Normalizes the output subscript of an einsum (provided in the explicit
    mode). Returns a mapping from index name to an instance of
    :class:`EinsumElementwiseAxis`.

    .. testsetup::

        >>> from pytato.array import _normalize_einsum_out_subscript

    .. doctest::

        >>> result = _normalize_einsum_out_subscript("kij")
        >>> sorted(result.keys())
        ['i', 'j', 'k']
        >>> result["i"], result["j"], result["k"]
        (EinsumElementwiseAxis(dim=1), EinsumElementwiseAxis(dim=2), EinsumElementwiseAxis(dim=0))
    """  # noqa: E501

    normalized_indices: List[str] = []
    acc = subscript.strip()
    while acc:
        match = EINSUM_FIRST_INDEX.match(acc)
        if match:
            if "alpha" in match.groupdict():
                normalized_indices.append(match.groupdict()["alpha"])
            else:
                assert "ellipsis" in match.groupdict()
                raise NotImplementedError("Broadcasting in einsums not supported")
            assert match.span()[0] == 0
            acc = acc[match.span()[-1]:]
        else:
            raise ValueError(f"Cannot parse '{acc}' in provided einsum"
                             f" '{subscript}'.")

    if len(set(normalized_indices)) != len(normalized_indices):
        raise ValueError("Used an input more than once to refer to the"
                         f" output axis in '{subscript}")

    return Map({idx: EinsumElementwiseAxis(i)
                 for i, idx in enumerate(normalized_indices)})


def _normalize_einsum_in_subscript(subscript: str,
                                   in_operand: Array,
                                   index_to_descr: Map[str,
                                                        EinsumAxisDescriptor],
                                   index_to_axis_length: Map[str,
                                                               ShapeComponent],
                                   ) -> Tuple[Tuple[EinsumAxisDescriptor, ...],
                                              Map[str, EinsumAxisDescriptor],
                                              Map[str, ShapeComponent]]:
    """
    Normalizes the subscript for an input operand in an einsum. Returns
    ``(access_descrs, updated_index_to_descr, updated_to_index_to_axis_length)``,
    where, *access_descrs* is a :class:`tuple` of
    :class`EinsumAxisDescriptor` corresponding to *subscript*,
    *updated_index_to_descr* is the updated version of *index_to_descr* while
    inferring *subscript*. Similarly, *updated_index_to_axis_length* is the updated
    version of *index_to_axis_length*.


    :arg index_to_descr: A mapping from index names to instance of
        :class:`EinsumAxisDescriptor`. These constraints would most likely
        recorded during normalizing other parts of an einsum's subscripts.

    :arg index_to_axis_length: A mapping from index names to instance of
        :class:`ShapeComponent` denoting the iteration extent of the index.
        These constraints would most likely recorded during normalizing other
        parts of an einsum's subscripts.
    """
    from pytato.utils import are_shape_components_equal

    normalized_indices: List[str] = []
    acc = subscript.strip()
    while acc:
        match = EINSUM_FIRST_INDEX.match(acc)
        if match:
            if "alpha" in match.groupdict():
                normalized_indices.append(match.groupdict()["alpha"])
            else:
                assert "ellipsis" in match.groupdict()
                raise NotImplementedError("Broadcasting in einsums not supported")
            assert match.span()[0] == 0
            acc = acc[match.span()[-1]:]
        else:
            raise ValueError(f"Cannot parse '{acc}' in provided einsum"
                             f" '{subscript}'.")

    if len(normalized_indices) != in_operand.ndim:
        raise ValueError(f"Subscript '{subscript}' doesn't match the dimensionality "
                         f"of corresponding operand ({in_operand.ndim}).")

    in_operand_axis_descrs = []

    for iaxis, index_char in enumerate(normalized_indices):
        in_axis_len = in_operand.shape[iaxis]
        if index_char in index_to_descr:
            if index_char in index_to_axis_length:
                seen_axis_len = index_to_axis_length[index_char]
                if not are_shape_components_equal(in_axis_len,
                                                  seen_axis_len):
                    if are_shape_components_equal(in_axis_len, 1):
                        # Broadcast the current axis
                        pass
                    elif are_shape_components_equal(seen_axis_len, 1):
                        # Broadcast to the length of the current axis
                        index_to_axis_length = (index_to_axis_length
                                                .set(index_char, in_axis_len))
                    else:
                        raise ValueError("Got conflicting lengths for"
                                         f" '{index_char}' -- {in_axis_len},"
                                         f" {seen_axis_len}.")
            else:
                index_to_axis_length = index_to_axis_length.set(index_char,
                                                                in_axis_len)
        else:
            redn_sr_no = len([descr for descr in index_to_descr.values()
                              if isinstance(descr, EinsumReductionAxis)])
            redn_axis_descr = EinsumReductionAxis(redn_sr_no)
            index_to_descr = index_to_descr.set(index_char, redn_axis_descr)
            index_to_axis_length = index_to_axis_length.set(index_char,
                                                             in_axis_len)

        in_operand_axis_descrs.append(index_to_descr[index_char])

    return (tuple(in_operand_axis_descrs), index_to_descr, index_to_axis_length)


def einsum(subscripts: str, *operands: Array,
           index_to_redn_descr: Optional[Mapping[str, ReductionDescriptor]] = None
           ) -> Einsum:
    """
    Einstein summation *subscripts* on *operands*.
    """
    if len(operands) == 0:
        raise ValueError("must specify at least one operand")

    if index_to_redn_descr is None:
        index_to_redn_descr = {}

    if "->" not in subscripts:
        # implicit-mode: output spec matched by alphabetical ordering of
        # indices (ewwwww)
        raise NotImplementedError("Implicit mode not supported. 'subscripts'"
                                  " must contain '->', followed by the output's"
                                  " indices.")
    in_spec, out_spec = subscripts.split("->")

    in_specs = in_spec.split(",")

    if len(operands) != len(in_specs):
        raise ValueError(
            f"Number of operands should match the number "
            f"of arg specs: '{in_specs}'. Length of operands is {len(operands)}; "
            f"expecting {len(in_specs)} operands."
        )

    index_to_descr = _normalize_einsum_out_subscript(out_spec)
    index_to_axis_length: Map[str, ShapeComponent] = Map()
    access_descriptors = []

    for in_spec, in_operand in zip(in_specs, operands):
        access_descriptor, index_to_descr, index_to_axis_length = (
            _normalize_einsum_in_subscript(in_spec,
                                           in_operand,
                                           index_to_descr,
                                           index_to_axis_length))
        access_descriptors.append(access_descriptor)

    # {{{ process index_to_redn_descr

    redn_axis_to_redn_descr = {}
    for idx, redn_descr in index_to_redn_descr.items():
        descr = index_to_descr[idx]
        if isinstance(descr, EinsumReductionAxis):
            redn_axis_to_redn_descr[descr] = redn_descr
        else:
            raise ValueError(f"'{idx}' is not a reduction dim.")

    for descr in index_to_descr.values():
        if isinstance(descr, EinsumReductionAxis):
            if descr not in redn_axis_to_redn_descr:
                redn_axis_to_redn_descr[descr] = ReductionDescriptor(frozenset())

    # }}}

    return Einsum(tuple(access_descriptors), operands,
                  tags=_get_default_tags(),
                  axes=_get_default_axes(len({descr
                                              for descr in index_to_descr.values()
                                              if isinstance(descr,
                                                            EinsumElementwiseAxis)})
                                         ),
                  redn_axis_to_redn_descr=Map(redn_axis_to_redn_descr),
                  index_to_access_descr=index_to_descr,
                  )

# }}}


# {{{ stack

@attrs.frozen(eq=False, repr=False, hash=True, cache_hash=True)
class Stack(Array):
    """Join a sequence of arrays along a new axis.

    .. attribute:: arrays

        The sequence of arrays to join

    .. attribute:: axis

        The output axis

    """
    arrays: Tuple[Array, ...]
    axis: int

    _mapper_method: ClassVar[str] = "map_stack"

    @property
    def dtype(self) -> np.dtype[Any]:
        return _np_result_type(*(arr.dtype for arr in self.arrays))

    @property
    def shape(self) -> ShapeType:
        result = list(self.arrays[0].shape)
        result.insert(self.axis, len(self.arrays))
        return tuple(result)

# }}}


# {{{ concatenate

@attrs.frozen(eq=False, repr=False, hash=True, cache_hash=True)
class Concatenate(Array):
    """Join a sequence of arrays along an existing axis.

    .. attribute:: arrays

        An instance of :class:`tuple` of the arrays to join. The arrays must
        have same shape except for the dimension corresponding to *axis*.

    .. attribute:: axis

        The axis along which the *arrays* are to be concatenated.
    """
    arrays: Tuple[Array, ...]
    axis: int

    _mapper_method: ClassVar[str] = "map_concatenate"

    @property
    def dtype(self) -> np.dtype[Any]:
        return _np_result_type(*(arr.dtype for arr in self.arrays))

    @property
    def shape(self) -> ShapeType:
        # See https://github.com/python/typeshed/issues/7739
        common_axis_len = sum(ary.shape[self.axis]  # type: ignore[misc]
                              for ary in self.arrays)

        return (self.arrays[0].shape[:self.axis]
                + (common_axis_len,)
                + self.arrays[0].shape[self.axis+1:])

# }}}


# {{{ index remapping

@attrs.frozen(eq=False, repr=False, hash=True, cache_hash=True)
class IndexRemappingBase(Array):
    """Base class for operations that remap the indices of an array.

    Note that index remappings can also be expressed via
    :class:`~pytato.array.IndexLambda`.

    .. attribute:: array

        The input :class:`~pytato.Array`

    """
    array: Array

    @property
    def dtype(self) -> np.dtype[Any]:
        return self.array.dtype

# }}}


# {{{ roll

@attrs.frozen(eq=False, repr=False, hash=True, cache_hash=True)
class Roll(IndexRemappingBase):
    """Roll an array along an axis.

    .. attribute:: shift

        Shift amount.

    .. attribute:: axis

        Shift axis.
    """
    shift: int
    axis: int

    _mapper_method: ClassVar[str] = "map_roll"

    @property
    def shape(self) -> ShapeType:
        return self.array.shape

# }}}


# {{{ axis permutation

@attrs.frozen(eq=False, repr=False, hash=True, cache_hash=True)
class AxisPermutation(IndexRemappingBase):
    r"""Permute the axes of an array.

    .. attribute:: array

    .. attribute:: axis_permutation

        A permutation of the input axes.
    """
    axis_permutation: Tuple[int, ...]

    _mapper_method: ClassVar[str] = "map_axis_permutation"

    @property
    def shape(self) -> ShapeType:
        result = []
        base_shape = self.array.shape
        for index in self.axis_permutation:
            result.append(base_shape[index])
        return tuple(result)

# }}}


# {{{ reshape

@attrs.frozen(eq=False, repr=False, hash=True, cache_hash=True)
class Reshape(IndexRemappingBase):
    """
    Reshape an array.

    .. attribute:: array

        The array to be reshaped

    .. attribute:: newshape

        The output shape

    .. attribute:: order

        Output layout order, either ``C`` or ``F``.
    """
    newshape: ShapeType
    order: str

    _mapper_method: ClassVar[str] = "map_reshape"

    if __debug__:
        def __attrs_post_init__(self) -> None:
            # FIXME: Get rid of this restriction
            assert self.order == "C"
            super().__attrs_post_init__()

    @property
    def shape(self) -> ShapeType:
        return self.newshape

# }}}


# {{{ indexing

@attrs.frozen(eq=False, repr=False, hash=True, cache_hash=True)
class IndexBase(IndexRemappingBase):
    """
    Abstract class for all index expressions on an array.

    .. attribute:: indices
    """
    indices: Tuple[IndexExpr, ...]


class BasicIndex(IndexBase):
    """
    An indexing expression with all indices being either an :class:`int` or
    :class:`slice`.
    """
    _mapper_method: ClassVar[str] = "map_basic_index"

    @property
    def shape(self) -> ShapeType:
        assert len(self.indices) == self.array.ndim
        assert all(isinstance(idx, (NormalizedSlice, INT_CLASSES))
                   for idx in self.indices)

        from pytato.utils import _normalized_slice_len
        return tuple(_normalized_slice_len(idx)
                     for idx, axis_len in zip(self.indices, self.array.shape)
                     if isinstance(idx, NormalizedSlice))


class AdvancedIndexInContiguousAxes(IndexBase):
    """
    An indexing expression with at least one :class:`Array` index and all the
    advanced indices (i.e. scalars/array) appearing contiguously in
    :attr:`IndexBase.indices`.

    The reason for the existence of this class and
    :class:`AdvancedIndexInNoncontiguousAxes` is that :mod:`numpy` treats those
    two cases differently, and we're bound to follow its precedent.
    """
    _mapper_method: ClassVar[str] = "map_contiguous_advanced_index"

    @property
    def shape(self) -> ShapeType:
        assert len(self.indices) == self.array.ndim
        assert any(isinstance(idx, Array) for idx in self.indices)
        from pytato.utils import (get_shape_after_broadcasting,
                                  _normalized_slice_len, partition)

        i_adv_indices, i_basic_indices = partition(lambda idx: isinstance(
                                                                self.indices[idx],
                                                                NormalizedSlice),
                                                   range(len(self.indices)))

        assert not any(i_adv_indices[0] < i_basic_idx < i_adv_indices[-1]
                       for i_basic_idx in i_basic_indices)

        adv_idx_shape = get_shape_after_broadcasting([self.indices[i_idx]
                                                      for i_idx in i_adv_indices])

        # type-ignored because mypy cannot figure out basic-indices only refer
        # to slices
        pre_basic_idx_shape = tuple(_normalized_slice_len(self.indices[i_idx])  # type: ignore[arg-type]  # noqa: E501
                                    for i_idx in i_basic_indices
                                    if i_idx < i_adv_indices[0])

        # type-ignored because mypy cannot figure out basic-indices only refer
        # to slices
        post_basic_idx_shape = tuple(_normalized_slice_len(self.indices[i_idx])  # type: ignore[arg-type]  # noqa: E501
                                     for i_idx in i_basic_indices
                                     if i_idx > i_adv_indices[-1])

        return pre_basic_idx_shape + adv_idx_shape + post_basic_idx_shape


class AdvancedIndexInNoncontiguousAxes(IndexBase):
    """
    An indexing expression with advanced indices (i.e. scalars/arrays)
    appearing non-contiguously in :attr:`IndexBase.indices`.

    The reason for the existence of this class and
    :class:`AdvancedIndexInContiguousAxes` is that :mod:`numpy` treats those
    two cases differently, and we're bound to follow its precedent.
    """
    _mapper_method: ClassVar[str] = "map_non_contiguous_advanced_index"

    @property
    def shape(self) -> ShapeType:
        assert len(self.indices) == self.array.ndim
        from pytato.utils import (get_shape_after_broadcasting,
                                  _normalized_slice_len, partition)

        i_adv_indices, i_basic_indices = partition(lambda idx: isinstance(
                                                                self.indices[idx],
                                                                NormalizedSlice),
                                                   range(len(self.indices)))

        assert len(i_adv_indices) >= 2
        assert any(i_adv_indices[0] < i_basic_idx < i_adv_indices[-1]
                   for i_basic_idx in i_basic_indices)

        adv_idx_shape = get_shape_after_broadcasting([self.indices[i_idx]
                                                      for i_idx in i_adv_indices])

        # type-ignored because mypy cannot figure out basic-indices only refer slices
        basic_idx_shape = tuple(_normalized_slice_len(self.indices[i_idx])  # type: ignore[arg-type]  # noqa: E501
                                for i_idx in i_basic_indices)

        return adv_idx_shape + basic_idx_shape

# }}}


# {{{ base class for arguments

@attrs.frozen(eq=False, repr=False, hash=True, cache_hash=True)
class InputArgumentBase(Array):
    r"""Base class for input arguments.

    .. note::

        Creating multiple instances of any input argument with the
        same name in an expression is not allowed.
    """

# }}}


# {{{ data wrapper

class DataInterface(Protocol):
    """A protocol specifying the minimal interface requirements for concrete
    array data supported by :class:`DataWrapper`.

    See :class:`typing.Protocol` for more information about protocols.

    Code generation targets may impose additional restrictions on the kinds of
    concrete array data they support.

    .. attribute:: shape
    .. attribute:: dtype
    """

    # That's how mypy spells "read-only attribute".
    # https://github.com/python/typing/discussions/903

    @property
    def shape(self) -> ShapeType:
        pass

    @property
    def dtype(self) -> np.dtype[Any]:
        pass


@attrs.frozen(eq=False, repr=False, hash=False)
class DataWrapper(InputArgumentBase):
    """Takes concrete array data and packages it to be compatible with the
    :class:`Array` interface.

    .. attribute:: data

        A concrete array (containing data), given as, for example,
        a :class:`numpy.ndarray`, or a :class:`pyopencl.array.Array`.
        This must offer ``shape`` and ``dtype`` attributes but is
        otherwise considered opaque. At evaluation time, its
        type must be understood by the appropriate execution backend.

        Starting with the construction of the :class:`DataWrapper`,
        this array may not be updated in-place.

    .. attribute:: shape

        The shape of the array is represented separately from array
        to allow symbolic shapes to be used, and to ease :mod:`pytato`'s
        job in recognizing shapes of arrays as equal. For example,
        if the shape of :attr:`data` is ``(3, 4)``, and :attr:`shape` is
        ``(nrows, ncolumns)``, then this represents a (global) constraint that
        that ``nrows == 3`` and ``ncolumns == 4``. Arithmetic and other
        operations in :mod:`pytato` do not currently resolve these constraints
        to assess whether shapes match, and thus it is important that a canonical
        (symbolic) form of the shape tuple is used.

    .. attribute:: name

        An (optional, string) name by which this object can be identified.
        Hypothetically, this could be used to 'swap out' the data captured
        here, but that functionality is not currently available.

    .. note::

        Since we cannot compare instances of :class:`DataInterface` being
        wrapped, a :class:`DataWrapper` instances compare equal to themselves
        (i.e. the very same instance).
    """
    data: DataInterface
    _shape: ShapeType

    _mapper_method: ClassVar[str] = "map_data_wrapper"

    @property
    def name(self) -> None:
        return None

    def _is_eq_valid(self) -> bool:
        # we override __hash__ as hashing DataInterface is impractical
        # => promise the __post_init__ that the change was intentional
        #    and valid by returning True
        return True

    def __hash__(self) -> int:
<<<<<<< HEAD
        return hash((self.name, id(self.data), self._shape, self.axes,
                     Taggable.__hash__(self)))
=======
        # It would be better to hash the data, but we have no way of getting to
        # it.
        return id(self)
>>>>>>> bb5689f7

    @property
    def shape(self) -> ShapeType:
        return self._shape

    @property
    def dtype(self) -> np.dtype[Any]:
        return self.data.dtype

# }}}


# {{{ placeholder

@attrs.frozen(eq=False, repr=False, hash=True, cache_hash=True)
class Placeholder(_SuppliedShapeAndDtypeMixin, InputArgumentBase):
    r"""A named placeholder for an array whose concrete value is supplied by the
    user during evaluation.

    .. attribute:: name

        The name by which a value is supplied for the argument once computation
        begins.

    .. automethod:: __init__
    """
    name: str

    _mapper_method: ClassVar[str] = "map_placeholder"

# }}}


# {{{ size parameter

@attrs.frozen(eq=False, repr=False, hash=True, cache_hash=True)
class SizeParam(InputArgumentBase):
    r"""A named placeholder for a scalar that may be used as a variable in symbolic
    expressions for array sizes.

    .. attribute:: name

        The name by which a value is supplied for the argument once computation
        begins.
    """
    name: str
    axes: AxesT = attrs.field(kw_only=True, default=())

    _mapper_method: ClassVar[str] = "map_size_param"

    @property
    def shape(self) -> ShapeType:
        return ()

    @property
    def dtype(self) -> np.dtype[Any]:
        return np.dtype(np.intp)

# }}}


# {{{ end-user facing

def _get_default_axes(ndim: int) -> AxesT:
    return tuple(Axis(frozenset()) for _ in range(ndim))


@attrs.define(frozen=True, eq=True)
class _PytatoFrameSummary:
    """Class to store a single call frame."""
    filename: str
    lineno: Optional[int]
    name: str
    line: Optional[str]

    def update_persistent_hash(self, key_hash: int, key_builder: Any) -> None:
        key_builder.rec(key_hash,
                (self.__class__.__module__, self.__class__.__qualname__))

        from attrs import fields
        # Fields are ordered consistently, so ordered hashing is OK.
        #
        # No need to dispatch to superclass: fields() automatically gives us
        # fields from the entire class hierarchy.
        for f in fields(self.__class__):
            key_builder.rec(key_hash, getattr(self, f.name))

    def short_str(self, maxlen: int = 100) -> str:
        s = f"{self.filename}:{self.lineno}, in {self.name}():\n{self.line}"
        s1, s2 = s.split("\n")
        # Limit display to maxlen characters
        s1 = "[...] " + s1[len(s1)-maxlen:] if len(s1) > maxlen else s1
        s2 = s2[:maxlen] + " [...]" if len(s2) > maxlen else s2
        return s1 + "\n" + s2

    def __repr__(self) -> str:
        return f"{self.filename}:{self.lineno}, in {self.name}(): {self.line}"


@attrs.define(frozen=True, eq=True)
class _PytatoStackSummary:
    """Class to store a list of :class:`_PytatoFrameSummary` call frames."""
    frames: Tuple[_PytatoFrameSummary, ...]

    def to_stacksummary(self) -> StackSummary:
        frames = [FrameSummary(f.filename, f.lineno, f.name, line=f.line)
                  for f in self.frames]

        return StackSummary.from_list(frames)

    def update_persistent_hash(self, key_hash: int, key_builder: Any) -> None:
        key_builder.rec(key_hash,
                (self.__class__.__module__, self.__class__.__qualname__))

        from attrs import fields
        # Fields are ordered consistently, so ordered hashing is OK.
        #
        # No need to dispatch to superclass: fields() automatically gives us
        # fields from the entire class hierarchy.
        for f in fields(self.__class__):
            key_builder.rec(key_hash, getattr(self, f.name))

    def short_str(self, maxlen: int = 100) -> str:
        from os.path import dirname

        # Find the first file in the frames that is not in pytato's pytato/
        # directory.
        for frame in reversed(self.frames):
            frame_dir = dirname(frame.filename)
            if not frame_dir.endswith("pytato"):
                return frame.short_str(maxlen)

        # Fallback in case we don't find any file that is not in the pytato/
        # directory (should be unlikely).
        return self.__repr__()

    def __repr__(self) -> str:
        return "\n  " + "\n  ".join([str(f) for f in self.frames])


def _get_default_tags(existing_tags: Optional[FrozenSet[Tag]] = None) \
        -> FrozenSet[Tag]:
    import traceback
    from pytato.tags import CreatedAt

    from pytato import DEBUG_ENABLED

    # This has a significant overhead, so only enable it when PYTATO_DEBUG is
    # enabled.
    if DEBUG_ENABLED and (
            existing_tags is None
            or not any(isinstance(tag, CreatedAt) for tag in existing_tags)):
        frames = tuple(_PytatoFrameSummary(s.filename, s.lineno, s.name, s.line)
                       for s in traceback.extract_stack())
        c = CreatedAt(_PytatoStackSummary(frames))
        return frozenset((c,))
    else:
        return frozenset()


def matmul(x1: Array, x2: Array) -> Array:
    """Matrix multiplication.

    :param x1: first argument
    :param x2: second argument
    """
    if (
            isinstance(x1, SCALAR_CLASSES)
            or x1.shape == ()
            or isinstance(x2, SCALAR_CLASSES)
            or x2.shape == ()):
        raise ValueError("scalars not allowed as arguments to matmul")

    import pytato as pt

    index_names = "".join([chr(i) for i in range(ord("l"), ord("z")+1)])

    if x1.ndim == x2.ndim == 1:
        return pt.sum(x1 * x2)
    elif x1.ndim == 1:
        return cast(Array, pt.dot(x1, x2))
    elif x2.ndim == 1:
        x1_indices = index_names[:x1.ndim]
        return pt.einsum(f"{x1_indices}, {x1_indices[-1]} -> {x1_indices[:-1]}",
                         x1, x2)

    stack_indices = index_names[:max(x1.ndim-2, x2.ndim-2)]
    x1_indices = stack_indices[len(stack_indices) - x1.ndim+2:] + "ij"
    x2_indices = stack_indices[len(stack_indices) - x2.ndim+2:] + "jk"
    result_indices = stack_indices + "ik"

    return pt.einsum(f"{x1_indices}, {x2_indices} -> {result_indices}", x1, x2)


def roll(a: Array, shift: int, axis: Optional[int] = None) -> Array:
    """Roll array elements along a given axis.

    :param a: input array
    :param shift: the number of places by which elements are shifted
    :param axis: axis along which the array is shifted
    """
    if a.ndim == 0:
        return a

    if axis is None:
        if a.ndim > 1:
            raise NotImplementedError(
                    "shifing along more than one dimension is unsupported")
        else:
            axis = 0

    if not (0 <= axis < a.ndim):
        raise ValueError("invalid axis")

    if shift == 0:
        return a

    return Roll(a, shift, axis,
                tags=_get_default_tags(),
                axes=_get_default_axes(a.ndim))


def transpose(a: Array, axes: Optional[Sequence[int]] = None) -> Array:
    """Reverse or permute the axes of an array.

    :param a: input array
    :param axes: if specified, a permutation of ``[0, 1, ..., a.ndim-1]``. Defaults
        to ``range(a.ndim)[::-1]``. The returned axis at index *i* corresponds to
        the input axis *axes[i]*.
    """
    if axes is None:
        axes = range(a.ndim)[::-1]

    if len(axes) != a.ndim:
        raise ValueError("axes have incorrect length")

    if set(axes) != set(range(a.ndim)):
        raise ValueError("repeated or out-of-bounds axes detected")

    return AxisPermutation(a, tuple(axes),
                           tags=_get_default_tags(),
                           axes=_get_default_axes(a.ndim))


def stack(arrays: Sequence[Array], axis: int = 0) -> Array:
    """Join a sequence of arrays along a new axis.

    The *axis* parameter specifies the position of the new axis in the result.

    Example::

       >>> import pytato as pt
       >>> arrays = [pt.zeros(3)] * 4
       >>> pt.stack(arrays, axis=0).shape
       (4, 3)

    :param arrays: a finite sequence, each of whose elements is an
        :class:`Array` of the same shape
    :param axis: the position of the new axis, which will have length
        *len(arrays)*
    """
    from pytato.utils import are_shapes_equal

    if not arrays:
        raise ValueError("need at least one array to stack")

    for array in arrays[1:]:
        if not are_shapes_equal(array.shape, arrays[0].shape):
            raise ValueError("arrays must have the same shape")

    if not (0 <= axis <= arrays[0].ndim):
        raise ValueError("invalid axis")

    return Stack(tuple(arrays), axis,
                 tags=_get_default_tags(),
                 axes=_get_default_axes(arrays[0].ndim+1))


def concatenate(arrays: Sequence[Array], axis: int = 0) -> Array:
    """Join a sequence of arrays along an existing axis.

    Example::

       >>> import pytato as pt
       >>> arrays = [pt.zeros(3)] * 4
       >>> pt.concatenate(arrays, axis=0).shape
       (12,)

    :param arrays: a finite sequence, each of whose elements is an
        :class:`Array` . The arrays are of the same shape except along the
        *axis* dimension.
    :param axis: The axis along which the arrays will be concatenated.
    """

    if not arrays:
        raise ValueError("need at least one array to stack")

    def shape_except_axis(ary: Array) -> ShapeType:
        return ary.shape[:axis] + ary.shape[axis+1:]

    for array in arrays[1:]:
        if shape_except_axis(array) != shape_except_axis(arrays[0]):
            raise ValueError("arrays must have the same shape expect along"
                    f" dimension #{axis}.")

    if not (0 <= axis <= arrays[0].ndim):
        raise ValueError("invalid axis")

    return Concatenate(tuple(arrays), axis,
                       tags=_get_default_tags(),
                       axes=_get_default_axes(arrays[0].ndim))


def reshape(array: Array, newshape: Union[int, Sequence[int]],
            order: str = "C") -> Array:
    """
    :param array: array to be reshaped
    :param newshape: shape of the resulting array
    :param order: ``"C"`` or ``"F"``. Layout order of the result array. Only
        ``"C"`` allowed for now.

    .. note::

        reshapes of arrays with symbolic shapes not yet implemented.
    """
    from pytools import product

    if isinstance(newshape, INT_CLASSES):
        newshape = newshape,

    if newshape.count(-1) > 1:
        raise ValueError("can only specify one unknown dimension")

    if newshape.count(-1) == 1 and newshape.count(0) > 0:
        raise ValueError(f"cannot reshape {array.shape} into {newshape}")

    if not all(isinstance(axis_len, INT_CLASSES) for axis_len in array.shape):
        raise ValueError("reshape of arrays with symbolic lengths not allowed")

    if order != "C":
        raise NotImplementedError("Reshapes to a 'F'-ordered arrays")

    newshape_explicit = []

    for new_axislen in newshape:
        if not isinstance(new_axislen, INT_CLASSES):
            raise ValueError("Symbolic reshapes not allowed.")

        if new_axislen < -1:
            raise ValueError("newshape should be either a sequence of non-negative"
                             " ints or -1")

        # {{{ infer the axis length corresponding to axis marked "-1"

        if new_axislen == -1:
            size_of_rest_of_newaxes = -1 * product(newshape)

            if array.size % size_of_rest_of_newaxes != 0:
                raise ValueError(f"cannot reshape array of size {array.size}"
                        f" into ({size_of_rest_of_newaxes})")

            new_axislen = array.size // size_of_rest_of_newaxes

        # }}}

        newshape_explicit.append(new_axislen)

    if product(newshape_explicit) != array.size:
        raise ValueError(f"cannot reshape array of size {array.size}"
                f" into {newshape}")

    return Reshape(array, tuple(newshape_explicit), order,
                   tags=_get_default_tags(),
                   axes=_get_default_axes(len(newshape_explicit)))


# {{{ make_dict_of_named_arrays

def make_dict_of_named_arrays(data: Dict[str, Array], *,
                              tags: FrozenSet[Tag] = frozenset()
                              ) -> DictOfNamedArrays:
    """Make a :class:`DictOfNamedArrays` object.

    :param data: member keys and arrays
    """
    return DictOfNamedArrays(data, tags=(tags | _get_default_tags()))

# }}}


def make_placeholder(name: str,
                     shape: ConvertibleToShape,
                     dtype: Any,
                     tags: FrozenSet[Tag] = frozenset(),
                     axes: Optional[AxesT] = None) -> Placeholder:
    """Make a :class:`Placeholder` object.

    :param name:       name of the placeholder array, generated automatically
                       if not given
    :param shape:      shape of the placeholder array
    :param dtype:      dtype of the placeholder array
                       (must be convertible to :class:`numpy.dtype`)
    :param tags:       implementation tags
    """
    _check_identifier(name, optional=False)
    shape = normalize_shape(shape)
    dtype = np.dtype(dtype)

    if axes is None:
        axes = _get_default_axes(len(shape))

    if len(axes) != len(shape):
        raise ValueError("'axes' dimensionality mismatch:"
                         f" expected {len(shape)}, got {len(axes)}.")

<<<<<<< HEAD
    return Placeholder(name, shape, dtype, axes=axes,
                       tags=(tags | _get_default_tags(tags)))
=======
    return Placeholder(name=name, shape=shape, dtype=dtype, axes=axes,
                       tags=(tags | _get_default_tags()))
>>>>>>> bb5689f7


def make_size_param(name: str,
                    tags: FrozenSet[Tag] = frozenset()) -> SizeParam:
    """Make a :class:`SizeParam`.

    Size parameters may be used as variables in symbolic expressions for array
    sizes.

    :param name:       name
    :param tags:       implementation tags
    """
    _check_identifier(name, optional=False)
    return SizeParam(name, tags=(tags | _get_default_tags(tags)))


def make_data_wrapper(data: DataInterface,
        *,
        name: Optional[str] = None,
        shape: Optional[ConvertibleToShape] = None,
        tags: FrozenSet[Tag] = frozenset(),
        axes: Optional[AxesT] = None) -> DataWrapper:
    """Make a :class:`DataWrapper`.

    :param data:       an instance obeying the :class:`DataInterface`
    :param name:       an optional name, generated automatically if not given
    :param shape:      optional shape of the array, inferred from *data* if not given
    :param tags:       implementation tags
    """
    _check_identifier(name, optional=True)
    if shape is None:
        shape = data.shape

    if name is not None:
        from warnings import warn
        warn("Naming DataWrappers is deprecated and "
                "will be converted to a PrefixNamed tag. "
                "This will stop working in 2023. "
                "Use pytato.tags.{Named,PrefixNamed} instead.",
                DeprecationWarning, stacklevel=2)
        from pytato.tags import PrefixNamed
        tags = tags | frozenset({PrefixNamed(name)})

    shape = normalize_shape(shape)

    if axes is None:
        axes = _get_default_axes(len(shape))

    if len(axes) != len(shape):
        raise ValueError("'axes' dimensionality mismatch:"
                         f" expected {len(shape)}, got {len(axes)}.")

    return DataWrapper(data, shape, axes=axes, tags=(tags | _get_default_tags(tags)))

# }}}


# {{{ full

def full(shape: ConvertibleToShape, fill_value: ScalarType,
         dtype: Any = None, order: str = "C") -> Array:
    """
    Returns an array of shape *shape* with all entries equal to *fill_value*.
    """
    if order != "C":
        raise ValueError("Only C-ordered arrays supported for now.")

    if dtype is None:
        dtype = np.array(fill_value).dtype
    else:
        dtype = np.dtype(dtype)

    shape = normalize_shape(shape)

    if np.isnan(fill_value):
        from pymbolic.primitives import NaN
        fill_value = NaN(dtype.type)
    else:
        fill_value = dtype.type(fill_value)

    return IndexLambda(expr=fill_value, shape=shape, dtype=dtype,
                       bindings=Map(),
                       tags=_get_default_tags(),
                       axes=_get_default_axes(len(shape)),
                       var_to_reduction_descr=Map())


def zeros(shape: ConvertibleToShape, dtype: Any = float,
        order: str = "C") -> Array:
    """
    Returns an array of shape *shape* with all entries equal to 0.
    """
    return full(shape, 0, dtype)


def ones(shape: ConvertibleToShape, dtype: Any = float,
        order: str = "C") -> Array:
    """
    Returns an array of shape *shape* with all entries equal to 1.
    """
    return full(shape, 1, dtype)

# }}}


# {{{ eye

def eye(N: int, M: Optional[int] = None, k: int = 0,  # noqa: N803
        dtype: Any = np.float64) -> Array:
    """
    Returns a 2D-array with ones on the *k*-th diagonal

    :arg N: Number of rows in the output matrix
    :arg M: Number of columns in the output matrix. Equal to *N* if *None*.
    """
    from pymbolic import parse

    if M is None:
        M = N  # noqa: N806

    if M < 0 or N < 0:
        raise ValueError("Negative dimension lengths not allowed.")

    if not isinstance(k, INT_CLASSES):
        raise ValueError(f"k must be int, got {type(k)}.")

    return IndexLambda(expr=parse(f"1 if ((_1 - _0) == {k}) else 0"),
                       shape=(N, M), dtype=dtype, bindings=Map({}),
                       tags=_get_default_tags(),
                       axes=_get_default_axes(2),
                       var_to_reduction_descr=Map())

# }}}


# {{{ arange

@attrs.define
class _ArangeInfo:
    start: Optional[int]
    stop: Optional[int]
    step: Optional[int]
    dtype: Optional[np.dtype[Any]]


def arange(*args: Any, **kwargs: Any) -> Array:
    """``arange([start, ]stop, [step, ]dtype=None)``

    Semantically equivalent to :func:`numpy.arange`.
    """

    explicit_dtype = False

    # {{{ argument processing

    inf = _ArangeInfo(
            start=None,
            stop=None,
            step=None,
            dtype=None)

    # Yuck. Thanks, numpy developers. ;)
    if isinstance(args[-1], np.dtype):
        inf.dtype = args[-1]
        args = args[:-1]
        explicit_dtype = True

    argc = len(args)
    if argc == 0:
        raise TypeError("stop argument required")
    elif argc == 1:
        inf.stop, = args
    elif argc == 2:
        inf.start, inf.stop = args
    elif argc == 3:
        inf.start, inf.stop, inf.step = args
    else:
        raise TypeError("arange() takes 0 to 4 positional arguments but"
                f" {argc} were given")

    admissible_names = ["start", "stop", "step", "dtype"]
    for k, v in kwargs.items():
        if k in admissible_names:
            if getattr(inf, k) is None:
                setattr(inf, k, v)
                if k == "dtype":
                    explicit_dtype = True
            else:
                raise TypeError(
                        "may not specify '%s' by position and keyword" % k)
        else:
            raise TypeError("unexpected keyword argument '%s'" % k)

    if inf.start is None:
        inf.start = 0
    if inf.step is None:
        inf.step = 1
    from numbers import Number
    if not isinstance(inf.start, Number):
        raise NotImplementedError("non-numerical start")
    if not isinstance(inf.stop, Number):
        raise NotImplementedError("non-numerical stop")
    if not isinstance(inf.step, Number):
        raise TypeError("non-numerical step")
    if inf.dtype is None:
        inf.dtype = np.array([inf.start, inf.stop, inf.step]).dtype

    # }}}

    if not explicit_dtype:
        raise TypeError("arange requires a dtype argument")

    dtype = np.dtype(inf.dtype)
    start = dtype.type(inf.start)
    step = dtype.type(inf.step)
    stop = dtype.type(inf.stop)

    from math import ceil
    size = max(0, int(ceil((stop-start)/step)))

    from pymbolic.primitives import Variable
    return IndexLambda(expr=start + Variable("_0") * step,
                       shape=(size,), dtype=dtype, bindings=Map(),
                       tags=_get_default_tags(),
                       axes=_get_default_axes(1),
                       var_to_reduction_descr=Map())

# }}}


# {{{ comparison operator

def _compare(x1: ArrayOrScalar, x2: ArrayOrScalar, which: str) -> Union[Array, bool]:
    # https://github.com/python/mypy/issues/3186
    import pytato.utils as utils
    # type-ignored because 'broadcast_binary_op' returns Scalar, while
    # '_compare' returns a bool.
    return utils.broadcast_binary_op(x1, x2,
                                     lambda x, y: prim.Comparison(x, which, y),
                                     lambda x, y: np.dtype(np.bool_)
                                     )  # type: ignore[return-value]


def equal(x1: ArrayOrScalar, x2: ArrayOrScalar) -> Union[Array, bool]:
    """
    Returns (x1 == x2) element-wise.
    """
    return _compare(x1, x2, "==")


def not_equal(x1: ArrayOrScalar, x2: ArrayOrScalar) -> Union[Array, bool]:
    """
    Returns (x1 != x2) element-wise.
    """
    return _compare(x1, x2, "!=")


def less(x1: ArrayOrScalar, x2: ArrayOrScalar) -> Union[Array, bool]:
    """
    Returns (x1 < x2) element-wise.
    """
    return _compare(x1, x2, "<")


def less_equal(x1: ArrayOrScalar, x2: ArrayOrScalar) -> Union[Array, bool]:
    """
    Returns (x1 <= x2) element-wise.
    """
    return _compare(x1, x2, "<=")


def greater(x1: ArrayOrScalar, x2: ArrayOrScalar) -> Union[Array, bool]:
    """
    Returns (x1 > x2) element-wise.
    """
    return _compare(x1, x2, ">")


def greater_equal(x1: ArrayOrScalar, x2: ArrayOrScalar) -> Union[Array, bool]:
    """
    Returns (x1 >= x2) element-wise.
    """
    return _compare(x1, x2, ">=")

# }}}


# {{{ logical operations

def logical_or(x1: ArrayOrScalar, x2: ArrayOrScalar) -> Union[Array, bool]:
    """
    Returns the element-wise logical OR of *x1* and *x2*.
    """
    # https://github.com/python/mypy/issues/3186
    # type-ignored because 'broadcast_binary_op' returns Scalar, while
    # '_compare' returns a bool.
    import pytato.utils as utils
    return utils.broadcast_binary_op(x1, x2,
                                     lambda x, y: prim.LogicalOr((x, y)),
                                     lambda x, y: np.dtype(np.bool_)
                                     )  # type: ignore[return-value]


def logical_and(x1: ArrayOrScalar, x2: ArrayOrScalar) -> Union[Array, bool]:
    """
    Returns the element-wise logical AND of *x1* and *x2*.
    """
    # https://github.com/python/mypy/issues/3186
    # type-ignored because 'broadcast_binary_op' returns Scalar, while
    # '_compare' returns a bool.
    import pytato.utils as utils
    return utils.broadcast_binary_op(x1, x2,
                                     lambda x, y: prim.LogicalAnd((x, y)),
                                     lambda x, y: np.dtype(np.bool_)
                                     )  # type: ignore[return-value]


def logical_not(x: ArrayOrScalar) -> Union[Array, bool]:
    """
    Returns the element-wise logical NOT of *x*.
    """
    if isinstance(x, SCALAR_CLASSES):
        # https://github.com/python/mypy/issues/3186
        return np.logical_not(x)  # type: ignore[no-any-return]

    assert isinstance(x, Array)

    from pytato.utils import with_indices_for_broadcasted_shape
    return IndexLambda(expr=with_indices_for_broadcasted_shape(prim.Variable("_in0"),
                                                          x.shape,
                                                          x.shape),
                       shape=x.shape,
                       dtype=np.dtype(np.bool_),
                       bindings={"_in0": x},
                       tags=_get_default_tags(),
                       axes=_get_default_axes(len(x.shape)),
                       var_to_reduction_descr=Map())

# }}}


# {{{ where

def where(condition: ArrayOrScalar,
          x: Optional[ArrayOrScalar] = None,
          y: Optional[ArrayOrScalar] = None) -> ArrayOrScalar:
    """
    Elementwise selector between *x* and *y* depending on *condition*.
    """
    import pytato.utils as utils

    # {{{ raise if single-argument form of pt.where is invoked

    if x is None and y is None:
        raise ValueError("Pytato does not support data-dependent array shapes.")

    if (x is None) or (y is None):
        raise ValueError("x and y must be pytato arrays")

    # }}}

    if (isinstance(condition, SCALAR_CLASSES) and isinstance(x, SCALAR_CLASSES)
            and isinstance(y, SCALAR_CLASSES)):
        # https://github.com/python/mypy/issues/3186
        return x if condition else y  # type: ignore[no-any-return]

    # {{{ find dtype

    x_dtype = x.dtype if isinstance(x, Array) else np.dtype(type(x))
    y_dtype = y.dtype if isinstance(y, Array) else np.dtype(type(y))
    dtype = np.promote_types(x_dtype, y_dtype)

    # }}}

    result_shape = utils.get_shape_after_broadcasting([condition, x, y])

    bindings: Dict[str, Array] = {}

    expr1 = utils.update_bindings_and_get_broadcasted_expr(condition, "_in0",
                                                           bindings, result_shape)
    expr2 = utils.update_bindings_and_get_broadcasted_expr(x, "_in1", bindings,
                                                           result_shape)
    expr3 = utils.update_bindings_and_get_broadcasted_expr(y, "_in2", bindings,
                                                           result_shape)

    return IndexLambda(
            expr=prim.If(expr1, expr2, expr3),
            shape=result_shape,
            dtype=dtype,
            bindings=Map(bindings),
            tags=_get_default_tags(),
            axes=_get_default_axes(len(result_shape)),
            var_to_reduction_descr=Map())

# }}}


# {{{ (max|min)inimum

def maximum(x1: ArrayOrScalar, x2: ArrayOrScalar) -> ArrayOrScalar:
    """
    Returns the elementwise maximum of *x1*, *x2*. *x1*, *x2* being
    array-like objects that could be broadcasted together. NaNs are propagated.
    """
    from pytato.utils import get_common_dtype_of_ary_or_scalars
    common_dtype = get_common_dtype_of_ary_or_scalars([x1, x2])

    if (np.issubdtype(common_dtype, np.floating)
            or np.issubdtype(common_dtype, np.complexfloating)):
        from pytato.cmath import isnan
        return where(logical_or(isnan(x1), isnan(x2)),
                     # I don't know why pylint thinks common_dtype is a tuple.
                     common_dtype.type(np.NaN),  # pylint: disable=no-member
                     where(greater(x1, x2), x1, x2))
    else:
        return where(greater(x1, x2), x1, x2)


def minimum(x1: ArrayOrScalar, x2: ArrayOrScalar) -> ArrayOrScalar:
    """
    Returns the elementwise minimum of *x1*, *x2*. *x1*, *x2* being
    array-like objects that could be broadcasted together. NaNs are propagated.
    """
    from pytato.utils import get_common_dtype_of_ary_or_scalars
    common_dtype = get_common_dtype_of_ary_or_scalars([x1, x2])

    if (np.issubdtype(common_dtype, np.floating)
            or np.issubdtype(common_dtype, np.complexfloating)):
        from pytato.cmath import isnan
        return where(logical_or(isnan(x1), isnan(x2)),
                     # I don't know why pylint thinks common_dtype is a tuple.
                     common_dtype.type(np.NaN),  # pylint: disable=no-member
                     where(less(x1, x2), x1, x2))
    else:
        return where(less(x1, x2), x1, x2)

# }}}


# {{{ make_index_lambda

def make_index_lambda(
        expression: Union[str, ScalarExpression],
        bindings: Mapping[str, Array],
        shape: ShapeType,
        dtype: Any,
        var_to_reduction_descr: Optional[Mapping[str, ReductionDescriptor]] = None
) -> IndexLambda:
    if isinstance(expression, str):
        raise NotImplementedError

    if var_to_reduction_descr is None:
        var_to_reduction_descr = {}

    # {{{ sanity checks

    from pytato.scalar_expr import get_dependencies
    unknown_dep = (get_dependencies(expression, include_idx_lambda_indices=False)
            - set(bindings))

    for dep in unknown_dep:
        raise ValueError(f"Unknown variable '{dep}' in the expression.")

    # }}}

    # {{{ process var_to_reduction_descr

    processed_var_to_reduction_descr = {}
    redn_vars = get_reduction_induction_variables(expression)

    if not (frozenset(var_to_reduction_descr) <= redn_vars):
        raise ValueError(f"'{frozenset(var_to_reduction_descr) - redn_vars}': not"
                         " reduction induction variables.")

    for redn_var in redn_vars:
        redn_descr = var_to_reduction_descr.get(redn_var,
                                           ReductionDescriptor(frozenset()))
        if not isinstance(redn_descr, ReductionDescriptor):
            raise TypeError(f"reduction_dim for {redn_var} expected to be"
                            f" of type ReductionDescriptor, got {type(redn_descr)}.")
        processed_var_to_reduction_descr[redn_var] = redn_descr

    # }}}

    return IndexLambda(expr=expression,
                       bindings=Map(bindings),
                       shape=shape,
                       dtype=dtype,
                       tags=_get_default_tags(),
                       axes=_get_default_axes(len(shape)),
                       var_to_reduction_descr=Map(processed_var_to_reduction_descr))

# }}}


# {{{ dot, vdot

def dot(a: ArrayOrScalar, b: ArrayOrScalar) -> ArrayOrScalar:
    """
    For 1-dimensional arrays *a* and *b* computes their inner product.  See
    :func:`numpy.dot` for behavior in the case when *a* and *b* aren't
    single-dimensional arrays.
    """
    import pytato as pt

    if isinstance(a, SCALAR_CLASSES) or isinstance(b, SCALAR_CLASSES):
        return a * b

    assert isinstance(a, Array)
    assert isinstance(b, Array)

    if a.ndim == b.ndim == 1:
        return pt.sum(a*b)
    elif a.ndim == b.ndim == 2:
        return a @ b
    elif a.ndim == 0 or b.ndim == 0:
        return a * b
    elif b.ndim == 1:
        return pt.sum(a * b, axis=(a.ndim - 1))
    else:
        idx_stream = (chr(i) for i in range(ord("i"), ord("z")))
        idx_gen: Callable[[], str] = lambda: next(idx_stream)  # noqa: E731
        a_indices = "".join(idx_gen() for _ in range(a.ndim))
        b_indices = "".join(idx_gen() for _ in range(b.ndim))
        # reduce over second-to-last axis of *b* and last axis of *a*
        b_indices = b_indices[:-2] + a_indices[-1] + b_indices[-1]
        result_indices = a_indices[:-1] + b_indices[:-2] + b_indices[-1]
        return pt.einsum(f"{a_indices}, {b_indices} -> {result_indices}", a, b)


def vdot(a: Array, b: Array) -> ArrayOrScalar:
    """
    Returns the dot-product of conjugate of *a* with *b*. If the input
    arguments are multi-dimensional arrays, they are ravel-ed first and then
    their *vdot* is computed.
    """
    import pytato as pt

    if isinstance(a, Array) and a.ndim > 1:
        a = a.reshape(-1)
    if isinstance(b, Array) and b.ndim > 1:
        b = b.reshape(-1)

    return pt.dot(pt.conj(a), b)

# }}}


# {{{ broadcast_to

def broadcast_to(array: Array, shape: ShapeType) -> Array:
    """
    Returns *array* broadcasted to *shape*.
    """
    from pytato.utils import (get_indexing_expression,
                              are_shape_components_equal)

    if len(shape) < array.ndim:
        raise ValueError(f"Cannot broadcast '{array.shape}' into '{shape}'")

    for in_dim, brdcst_dim in zip(array.shape,
                                  shape[-array.ndim:]):
        if (not are_shape_components_equal(in_dim, brdcst_dim)
                and not are_shape_components_equal(in_dim, 1)):
            raise ValueError(f"Cannot broadcast '{array.shape}' into '{shape}'")

    return IndexLambda(expr=prim.Subscript(prim.Variable("in"),
                                           get_indexing_expression(array.shape,
                                                                   shape)),
                       shape=shape,
                       dtype=array.dtype,
                       bindings=Map({"in": array}),
                       tags=_get_default_tags(),
                       axes=_get_default_axes(len(shape)),
                       var_to_reduction_descr=Map())

# }}}


# {{{ squeeze

def squeeze(array: Array, axis: Optional[Collection[int]] = None) -> Array:
    """
    Remove single-dimensional entries from the shape of an array.

    :arg axis: Subset of 1-long axes of *array* that must be removed. If *None*
        all 1-long axes are removed.
    """
    from pytato.utils import are_shape_components_equal

    one_d_axes = frozenset({idim
                            for idim in range(array.ndim)
                            if are_shape_components_equal(array.shape[idim], 1)})
    if axis is None:
        axis = one_d_axes
    else:
        axis = frozenset(axis)
        if not (axis <= one_d_axes):
            raise ValueError("cannot squeeze an axis which is not 1-long")

    return array[tuple(
            0 if i in axis else slice(s_i)
            for i, s_i in enumerate(array.shape))]

# }}}


# {{{ expand_dims

def expand_dims(array: Array, axis: Union[Tuple[int, ...], int]) -> Array:
    """
    Reshapes *array* by adding 1-long axes at *axis* dimensions of the returned
    array.
    """
    from pytato.tags import ExpandedDimsReshape

    if isinstance(axis, int):
        axis = axis,

    output_ndim = array.ndim + len(axis)

    normalized_axis: List[int] = []

    # {{{ sanity checks

    for ax in axis:
        if not (-output_ndim <= ax < output_ndim):
            raise ValueError(f"Dimension {ax} not present in {output_ndim}-D array.")

        normalized_axis.append(ax if ax >= 0 else (ax+output_ndim))

    if len(set(normalized_axis)) != len(normalized_axis):
        raise ValueError(f"repeated axis in '{axis}'.")

    # }}}

    new_shape = list(array.shape)

    for ax in sorted(normalized_axis):
        assert (0 <= ax < output_ndim)
        new_shape.insert(ax, 1)

    assert len(new_shape) == output_ndim

    return Reshape(array=array, newshape=tuple(new_shape), order="C",
                   tags=(_get_default_tags()
                         | {ExpandedDimsReshape(tuple(normalized_axis))}),
                   axes=_get_default_axes(len(new_shape)))

# }}}

# vim: foldmethod=marker<|MERGE_RESOLUTION|>--- conflicted
+++ resolved
@@ -515,21 +515,6 @@
                                tags=_get_default_tags(),
                                axes=_get_default_axes(self.ndim))
 
-<<<<<<< HEAD
-    @memoize_method
-    def __hash__(self) -> int:
-        attrs = []
-        for field in self._fields:
-            attr = getattr(self, field)
-            if field == "tags":
-                attr = Taggable.__hash__(self)
-            if isinstance(attr, dict):
-                attr = frozenset(attr.items())
-            attrs.append(attr)
-        return hash(tuple(attrs))
-
-=======
->>>>>>> bb5689f7
     def __eq__(self, other: Any) -> bool:
         if self is other:
             return True
@@ -1706,14 +1691,10 @@
         return True
 
     def __hash__(self) -> int:
-<<<<<<< HEAD
+        # It would be better to hash the data, but we have no way of getting to
+        # it.
         return hash((self.name, id(self.data), self._shape, self.axes,
                      Taggable.__hash__(self)))
-=======
-        # It would be better to hash the data, but we have no way of getting to
-        # it.
-        return id(self)
->>>>>>> bb5689f7
 
     @property
     def shape(self) -> ShapeType:
@@ -2129,13 +2110,8 @@
         raise ValueError("'axes' dimensionality mismatch:"
                          f" expected {len(shape)}, got {len(axes)}.")
 
-<<<<<<< HEAD
-    return Placeholder(name, shape, dtype, axes=axes,
+    return Placeholder(name=name, shape=shape, dtype=dtype, axes=axes,
                        tags=(tags | _get_default_tags(tags)))
-=======
-    return Placeholder(name=name, shape=shape, dtype=dtype, axes=axes,
-                       tags=(tags | _get_default_tags()))
->>>>>>> bb5689f7
 
 
 def make_size_param(name: str,
