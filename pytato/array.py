__copyright__ = """
Copyright (C) 2020 Andreas Kloeckner
Copyright (C) 2020 Matt Wala
Copyright (C) 2020 Xiaoyu Wei
"""

__license__ = """
Permission is hereby granted, free of charge, to any person obtaining a copy
of this software and associated documentation files (the "Software"), to deal
in the Software without restriction, including without limitation the rights
to use, copy, modify, merge, publish, distribute, sublicense, and/or sell
copies of the Software, and to permit persons to whom the Software is
furnished to do so, subject to the following conditions:

The above copyright notice and this permission notice shall be included in
all copies or substantial portions of the Software.

THE SOFTWARE IS PROVIDED "AS IS", WITHOUT WARRANTY OF ANY KIND, EXPRESS OR
IMPLIED, INCLUDING BUT NOT LIMITED TO THE WARRANTIES OF MERCHANTABILITY,
FITNESS FOR A PARTICULAR PURPOSE AND NONINFRINGEMENT. IN NO EVENT SHALL THE
AUTHORS OR COPYRIGHT HOLDERS BE LIABLE FOR ANY CLAIM, DAMAGES OR OTHER
LIABILITY, WHETHER IN AN ACTION OF CONTRACT, TORT OR OTHERWISE, ARISING FROM,
OUT OF OR IN CONNECTION WITH THE SOFTWARE OR THE USE OR OTHER DEALINGS IN
THE SOFTWARE.
"""

__doc__ = """


Expression trees based on this package are picklable
as long as no non-picklable data
(e.g. :class:`pyopencl.array.Array`)
is referenced from :class:`DataWrapper`.

Array Interface
---------------

.. currentmodule:: pytato

.. autoclass :: Namespace
.. autoclass :: Array
.. autoclass :: DictOfNamedArrays

Supporting Functionality
------------------------

.. autoclass :: DottedName

Built-in Expression Nodes
-------------------------
.. currentmodule:: pytato.array

.. autoclass:: IndexLambda
.. autoclass:: Einsum
.. autoclass:: DataWrapper
.. autoclass:: Placeholder
.. autoclass:: LoopyFunction
"""


import pytato.typing as ptype
from pytools import single_valued, is_single_valued
from typing import Optional, Dict, Any, Mapping, Iterator


class Namespace(ptype.NamespaceInterface):
    # Possible future extension: .parent attribute
    """
    .. attribute:: symbol_table

        A mapping from strings that must be valid
        C identifiers to objects implementing the
        :class:`Array` interface.
    """

    def __init__(self) -> None:
        self.symbol_table = {}

    def assign(self, name: ptype.NameType,
               value: ptype.ArrayInterface) -> None:
        assert ptype.check_name(name)
        if name in self.symbol_table:
            raise ValueError(f"'{name}' is already assigned")
        self.symbol_table[name] = value


class Array(ptype.ArrayInterface):
    """
    A base class (abstract interface +
    supplemental functionality) for lazily
    evaluating array expressions.

    .. note::

        The interface seeks to maximize :mod:`numpy`
        compatibility, though not at all costs.

    All these are abstract:

    .. attribute:: name

        A name in :attr:`namespace` that has been assigned
        to this expression. May be (and typically is) *None*.

    .. attribute:: namespace

       A (mutable) instance of :class:`Namespace` containing the
       names used in the computation. All arrays in a
       computation share the same namespace.

    .. attribute:: shape

        Identifiers (:class:`pymbolic.Variable`) refer to
        names from :attr:`namespace`.
        A tuple of integers or :mod:`pymbolic` expressions.
        Shape may be (at most affinely) symbolic in these
        identifiers.

        # FIXME: -> https://gitlab.tiker.net/inducer/pytato/-/issues/1

    .. attribute:: dtype

        An instance of :class:`numpy.dtype`.

    .. attribute:: tags

        A :class:`dict` mapping :class:`DottedName` instances
        to an argument object, whose structure is defined
        by the tag.

        Motivation: `RDF
        <https://en.wikipedia.org/wiki/Resource_Description_Framework>`__
        triples (subject: implicitly the array being tagged,
        predicate: the tag, object: the arg).

        For example::

            # tag
            DottedName("our_array_thing.impl_mode"):

            # argument
            DottedName(
                "our_array_thing.loopy_target.subst_rule")

       .. note::

           This mirrors the tagging scheme that :mod:`loopy`
           is headed towards.

    Derived attributes:

    .. attribute:: ndim

    Objects of this type are hashable and support
    structural equality comparison (and are therefore
    immutable).

    .. note::

        This *does* break :mod:`numpy` compatibility,
        purposefully so.
    """

    def __init__(self, namespace: ptype.NamespaceInterface,
                 name: Optional[ptype.NameType],
                 tags: Optional[ptype.TagsType] = None):
        assert (name is None) or ptype.check_name(name)

        if tags is None:
            tags = {}

        if name is not None:
            namespace.assign(name, self)

        self.namespace = namespace
        self.name = name
        self.tags = tags

    def copy(self, **kwargs: Any) -> 'Array':
        raise NotImplementedError

    @property
    def shape(self) -> ptype.ShapeType:
        raise NotImplementedError

    @property
    def ndim(self) -> int:
        return len(self.shape)

    def with_tag(self, dotted_name: ptype.DottedName,
                 args: Optional[ptype.DottedName] = None) -> 'Array':
        """
        Returns a copy of *self* tagged with *dotted_name*
        and arguments *args*
        If a tag *dotted_name* is already present, it is
        replaced in the returned object.
        """
        if args is None:
            pass
        return self.copy()

    def without_tag(self, dotted_name: ptype.DottedName) -> 'Array':
        raise NotImplementedError

    def with_name(self, name: ptype.NameType) -> 'Array':
        assert ptype.check_name(name)
        self.namespace.assign(name, self)
        return self.copy(name=name)

    # TODO:
    # - tags
    # - codegen interface
    # - naming


class DictOfNamedArrays(Mapping[ptype.NameType, ptype.ArrayInterface]):
    """A container that maps valid C identifiers
    to instances of :class:`Array`. May occur as a result
    type of array computations.

    .. method:: __contains__
    .. method:: __getitem__
    .. method:: __iter__
    .. method:: __len__

    .. note::

        This container deliberately does not implement
        arithmetic.
    """

    def __init__(self, data: Dict[ptype.NameType, ptype.ArrayInterface]):
        assert all(ptype.check_name(key) for key in data.keys())
        self._data = data

        if not is_single_valued(ary.namespace for ary in data.values()):
            raise ValueError("arrays do not have same namespace")

    @property
    def namespace(self) -> ptype.NamespaceInterface:
        return single_valued(  # type: ignore
                ary.namespace for ary in self._data.values())

    def __contains__(self, name: object) -> bool:
        return name in self._data

    def __getitem__(self, name: ptype.NameType) -> ptype.ArrayInterface:
        assert ptype.check_name(name)
        return self._data[name]

    def __iter__(self) -> Iterator[ptype.NameType]:
        return iter(self._data)

    def __len__(self) -> int:
        return len(self._data)


class IndexLambda(Array):
    """
    .. attribute:: index_expr

        A scalar-valued :mod:`pymbolic` expression such as
        ``a[_1] + b[_2, _1]`` depending on TODO

        Identifiers in the expression are resolved, in
        order, by lookups in :attr:`inputs`, then in
        :attr:`namespace`.

        Scalar functions in this expression must
        be identified by a dotted name
        (e.g. ``our_array_thing.c99.sin``).

    .. attribute:: binding

        A :class:`dict` mapping strings that are valid
        Python identifiers to objects implementing
        the :class:`Array` interface, making array
        expressions available for use in
        :attr:`index_expr`.
    """


class Einsum(Array):
    """
    """


class DataWrapper(Array):
    # TODO: Name?
    """
    Takes concrete array data and packages it to be compatible
    with the :class:`Array` interface.

    A way
    .. attrib

        A concrete array (containing data), given as, for example,
        a :class:`numpy.ndarray`, or a :class:`pyopencl.array.Array`.

    """


class Placeholder(Array):
    """
    A named placeholder for an array whose concrete value
    is supplied by the user during evaluation.

    .. note::

        A symbolically represented
    A symbolic
    On
        is required, and :attr:`shape` is given as data.
    """

    @property
    def shape(self) -> ptype.ShapeType:
        # Matt added this to make Pylint happy.
        # Not tied to this, open for discussion about how to implement this.
        return self._shape

<<<<<<< HEAD
    def __init__(self, namespace: ptype.NamespaceInterface,
                 name: ptype.NameType, shape: ptype.ShapeType,
                 tags: Optional[ptype.TagsType] = None):
        assert ptype.check_shape(shape)
        # namespace, name and tags will be checked in super().__init__()
=======
    def __init__(self, namespace, name, shape, tags=None):
        if name is None:
            raise ValueError("Placeholder instances must have a name")
>>>>>>> 3acabe2a
        super().__init__(
            namespace=namespace,
            name=name,
            tags=tags)

        self._shape = shape


class LoopyFunction(DictOfNamedArrays):
    """
    .. note::

        This should allow both a locally stored kernel
        and one that's obtained by importing a dotted
        name.
    """<|MERGE_RESOLUTION|>--- conflicted
+++ resolved
@@ -319,17 +319,11 @@
         # Not tied to this, open for discussion about how to implement this.
         return self._shape
 
-<<<<<<< HEAD
     def __init__(self, namespace: ptype.NamespaceInterface,
                  name: ptype.NameType, shape: ptype.ShapeType,
                  tags: Optional[ptype.TagsType] = None):
         assert ptype.check_shape(shape)
         # namespace, name and tags will be checked in super().__init__()
-=======
-    def __init__(self, namespace, name, shape, tags=None):
-        if name is None:
-            raise ValueError("Placeholder instances must have a name")
->>>>>>> 3acabe2a
         super().__init__(
             namespace=namespace,
             name=name,
