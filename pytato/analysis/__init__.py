from __future__ import annotations

__copyright__ = """
Copyright (C) 2021 Kaushik Kulkarni
Copyright (C) 2022 University of Illinois Board of Trustees
"""

__license__ = """
Permission is hereby granted, free of charge, to any person obtaining a copy
of this software and associated documentation files (the "Software"), to deal
in the Software without restriction, including without limitation the rights
to use, copy, modify, merge, publish, distribute, sublicense, and/or sell
copies of the Software, and to permit persons to whom the Software is
furnished to do so, subject to the following conditions:

The above copyright notice and this permission notice shall be included in
all copies or substantial portions of the Software.

THE SOFTWARE IS PROVIDED "AS IS", WITHOUT WARRANTY OF ANY KIND, EXPRESS OR
IMPLIED, INCLUDING BUT NOT LIMITED TO THE WARRANTIES OF MERCHANTABILITY,
FITNESS FOR A PARTICULAR PURPOSE AND NONINFRINGEMENT. IN NO EVENT SHALL THE
AUTHORS OR COPYRIGHT HOLDERS BE LIABLE FOR ANY CLAIM, DAMAGES OR OTHER
LIABILITY, WHETHER IN AN ACTION OF CONTRACT, TORT OR OTHERWISE, ARISING FROM,
OUT OF OR IN CONNECTION WITH THE SOFTWARE OR THE USE OR OTHER DEALINGS IN
THE SOFTWARE.
"""

from typing import (Mapping, Dict, Union, Set, Tuple, Any, FrozenSet,
                    TYPE_CHECKING)
from pytato.array import (Array, IndexLambda, Stack, Concatenate, Einsum,
                          DictOfNamedArrays, NamedArray,
                          IndexBase, IndexRemappingBase, InputArgumentBase,
                          ShapeType)
from pytato.function import FunctionDefinition, Call, NamedCallResult
from pytato.transform import Mapper, ArrayOrNames, CachedWalkMapper
from pytato.loopy import LoopyCall
from pymbolic.mapper.optimize import optimize_mapper

if TYPE_CHECKING:
    from pytato.distributed.nodes import DistributedRecv, DistributedSendRefHolder

__doc__ = """
.. currentmodule:: pytato.analysis

.. autofunction:: get_nusers

.. autofunction:: is_einsum_similar_to_subscript

.. autofunction:: get_node_counts

.. autofunction:: get_num_nodes

.. autofunction:: get_num_node_instances

.. autofunction:: get_outlined_node_counts

.. autofunction:: get_outlined_nodes

.. autofunction:: get_num_call_sites

.. autofunction:: collect_nodes_of_type

.. autofunction:: collect_materialized_nodes

.. autoclass:: DirectPredecessorsGetter
"""


# {{{ NUserCollector

class NUserCollector(Mapper):
    """
    A :class:`pytato.transform.CachedWalkMapper` that records the number of
    times an array expression is a direct dependency of other nodes.

    .. note::

        - We do not consider the :class:`pytato.DistributedSendRefHolder`
          a user of :attr:`pytato.DistributedSendRefHolder.send`. This is
          because in a data flow sense, the send-ref holder does not use the
          send's data.
    """
    def __init__(self) -> None:
        from collections import defaultdict
        super().__init__()
        self._visited_ids: Set[int] = set()
        self.nusers: Dict[Array, int] = defaultdict(lambda: 0)

    # type-ignore reason: NUserCollector.rec's type does not match
    # Mapper.rec's type
    def rec(self, expr: ArrayOrNames) -> None:  # type: ignore
        # See CachedWalkMapper.rec on why we chose id(x) as the cache key.

        if id(expr) in self._visited_ids:
            return

        super().rec(expr)
        self._visited_ids.add(id(expr))

    def map_index_lambda(self, expr: IndexLambda) -> None:
        for ary in expr.bindings.values():
            self.nusers[ary] += 1
            self.rec(ary)

        for dim in expr.shape:
            if isinstance(dim, Array):
                self.nusers[dim] += 1
                self.rec(dim)

    def map_stack(self, expr: Stack) -> None:
        for ary in expr.arrays:
            self.nusers[ary] += 1
            self.rec(ary)

    def map_concatenate(self, expr: Concatenate) -> None:
        for ary in expr.arrays:
            self.nusers[ary] += 1
            self.rec(ary)

    def map_loopy_call(self, expr: LoopyCall) -> None:
        for ary in expr.bindings.values():
            if isinstance(ary, Array):
                self.nusers[ary] += 1
                self.rec(ary)

    def map_einsum(self, expr: Einsum) -> None:
        for ary in expr.args:
            self.nusers[ary] += 1
            self.rec(ary)

        for dim in expr.shape:
            if isinstance(dim, Array):
                self.nusers[dim] += 1
                self.rec(dim)

    def map_named_array(self, expr: NamedArray) -> None:
        self.rec(expr._container)

    def map_dict_of_named_arrays(self, expr: DictOfNamedArrays) -> None:
        for child in expr._data.values():
            self.rec(child)

    def _map_index_base(self, expr: IndexBase) -> None:
        self.nusers[expr.array] += 1
        self.rec(expr.array)

        for idx in expr.indices:
            if isinstance(idx, Array):
                self.nusers[idx] += 1
                self.rec(idx)

    map_basic_index = _map_index_base
    map_contiguous_advanced_index = _map_index_base
    map_non_contiguous_advanced_index = _map_index_base

    def _map_index_remapping_base(self, expr: IndexRemappingBase) -> None:
        self.nusers[expr.array] += 1
        self.rec(expr.array)

    map_roll = _map_index_remapping_base
    map_axis_permutation = _map_index_remapping_base
    map_reshape = _map_index_remapping_base

    def _map_input_base(self, expr: InputArgumentBase) -> None:
        for dim in expr.shape:
            if isinstance(dim, Array):
                self.nusers[dim] += 1
                self.rec(dim)

    map_placeholder = _map_input_base
    map_data_wrapper = _map_input_base
    map_size_param = _map_input_base

    def map_distributed_send_ref_holder(self, expr: DistributedSendRefHolder
                                        ) -> None:
        # Note: We do not consider 'expr.send.data' as a predecessor of *expr*,
        # as there is no dataflow from *expr.send.data* to *expr*
        self.nusers[expr.passthrough_data] += 1
        self.rec(expr.passthrough_data)
        self.rec(expr.send.data)

    def map_distributed_recv(self, expr: DistributedRecv) -> None:
        for dim in expr.shape:
            if isinstance(dim, Array):
                self.nusers[dim] += 1
                self.rec(dim)

    def map_call(self, expr: Call) -> None:
        for ary in expr.bindings.values():
            if isinstance(ary, Array):
                self.nusers[ary] += 1
                self.rec(ary)

    def map_named_call_result(self, expr: NamedCallResult) -> None:
        self.rec(expr._container)

# }}}


def get_nusers(outputs: Union[Array, DictOfNamedArrays]) -> Mapping[Array, int]:
    """
    For the DAG *outputs*, returns the mapping from each node to the number of
    nodes using its value within the DAG given by *outputs*.
    """
    from pytato.codegen import normalize_outputs
    outputs = normalize_outputs(outputs)
    nuser_collector = NUserCollector()
    nuser_collector(outputs)
    return nuser_collector.nusers


# {{{ is_einsum_similar_to_subscript

def _get_indices_from_input_subscript(subscript: str,
                                      is_output: bool,
                                      ) -> Tuple[str, ...]:
    from pytato.array import EINSUM_FIRST_INDEX

    acc = subscript.strip()
    normalized_indices = []

    while acc:
        # {{{ consume indices of in_subscript.

        match = EINSUM_FIRST_INDEX.match(acc)
        if match:
            if "alpha" in match.groupdict():
                normalized_indices.append(match.groupdict()["alpha"])
            else:
                assert "ellipsis" in match.groupdict()
                raise NotImplementedError("Checking against einsum specs"
                                            " with ellipses: not yet supported.")
            assert match.span()[0] == 0
            acc = acc[match.span()[-1]:]
        else:
            raise ValueError(f"Cannot parse '{acc}' in provided einsum"
                             f" '{subscript}'.")

        # }}}

    if is_output:
        if len(normalized_indices) != len(set(normalized_indices)):
            repeated_idx = next(idx
                                for idx in normalized_indices
                                if normalized_indices.count(idx) > 1)
            raise ValueError(f"Output subscript '{subscript}' contains "
                             f"'{repeated_idx}' multiple times.")

    return tuple(normalized_indices)


def is_einsum_similar_to_subscript(expr: Einsum, subscripts: str) -> bool:
    """
    Returns *True* if and only if an einsum with the subscript descriptor
    string *subscripts* operated on *expr*'s :attr:`pytato.array.Einsum.args`
    would compute the same result as *expr*.
    """

    from pytato.array import (EinsumElementwiseAxis, EinsumReductionAxis,
                              EinsumAxisDescriptor)

    if not isinstance(expr, Einsum):
        raise TypeError(f"{expr} expected to be Einsum, got {type(expr)}.")

    if "->" not in subscripts:
        raise NotImplementedError("Comparing against implicit mode einsums:"
                                  " not supported.")

    in_spec, out_spec = subscripts.split("->")

    # build up a mapping from index names to axis descriptors
    index_to_descrs: Dict[str, EinsumAxisDescriptor] = {}

    for idim, idx in enumerate(_get_indices_from_input_subscript(out_spec,
                                                                 is_output=True)):
        index_to_descrs[idx] = EinsumElementwiseAxis(idim)

    if len(in_spec.split(",")) != len(expr.args):
        return False

    for in_subscript, access_descrs in zip(in_spec.split(","),
                                           expr.access_descriptors):
        indices = _get_indices_from_input_subscript(in_subscript,
                                                    is_output=False)
        if len(indices) != len(access_descrs):
            return False

        # {{{ add reduction dims to 'index_to_descr', check for any inconsistencies

        for idx, access_descr in zip(indices, access_descrs):

            try:
                if index_to_descrs[idx] != access_descr:
                    return False
            except KeyError:
                if not isinstance(access_descr, EinsumReductionAxis):
                    return False
                index_to_descrs[idx] = access_descr

        # }}}

    return True

# }}}


# {{{ DirectPredecessorsGetter

class DirectPredecessorsGetter(Mapper):
    """
    Mapper to get the
    `direct predecessors
    <https://en.wikipedia.org/wiki/Glossary_of_graph_theory#direct_predecessor>`__
    of a node.

    .. note::

        We only consider the predecessors of a nodes in a data-flow sense.
    """
    def _get_preds_from_shape(self, shape: ShapeType) -> FrozenSet[ArrayOrNames]:
        return frozenset({dim for dim in shape if isinstance(dim, Array)})

    def map_index_lambda(self, expr: IndexLambda) -> FrozenSet[ArrayOrNames]:
        return (frozenset(expr.bindings.values())
                | self._get_preds_from_shape(expr.shape))

    def map_stack(self, expr: Stack) -> FrozenSet[ArrayOrNames]:
        return (frozenset(expr.arrays)
                | self._get_preds_from_shape(expr.shape))

    def map_concatenate(self, expr: Concatenate) -> FrozenSet[ArrayOrNames]:
        return (frozenset(expr.arrays)
                | self._get_preds_from_shape(expr.shape))

    def map_einsum(self, expr: Einsum) -> FrozenSet[ArrayOrNames]:
        return (frozenset(expr.args)
                | self._get_preds_from_shape(expr.shape))

    def map_loopy_call_result(self, expr: NamedArray) -> FrozenSet[ArrayOrNames]:
        from pytato.loopy import LoopyCallResult, LoopyCall
        assert isinstance(expr, LoopyCallResult)
        assert isinstance(expr._container, LoopyCall)
        return (frozenset(ary
                          for ary in expr._container.bindings.values()
                          if isinstance(ary, Array))
                | self._get_preds_from_shape(expr.shape))

    def _map_index_base(self, expr: IndexBase) -> FrozenSet[ArrayOrNames]:
        return (frozenset([expr.array])
                | frozenset(idx for idx in expr.indices
                            if isinstance(idx, Array))
                | self._get_preds_from_shape(expr.shape))

    map_basic_index = _map_index_base
    map_contiguous_advanced_index = _map_index_base
    map_non_contiguous_advanced_index = _map_index_base

    def _map_index_remapping_base(self, expr: IndexRemappingBase
                                  ) -> FrozenSet[ArrayOrNames]:
        return frozenset([expr.array])

    map_roll = _map_index_remapping_base
    map_axis_permutation = _map_index_remapping_base
    map_reshape = _map_index_remapping_base

    def _map_input_base(self, expr: InputArgumentBase) -> FrozenSet[ArrayOrNames]:
        return self._get_preds_from_shape(expr.shape)

    map_placeholder = _map_input_base
    map_data_wrapper = _map_input_base
    map_size_param = _map_input_base

    def map_distributed_recv(self, expr: DistributedRecv) -> FrozenSet[ArrayOrNames]:
        return self._get_preds_from_shape(expr.shape)

    def map_distributed_send_ref_holder(self,
                                        expr: DistributedSendRefHolder
                                        ) -> FrozenSet[ArrayOrNames]:
        return frozenset([expr.passthrough_data])

    def map_call(self, expr: Call) -> FrozenSet[ArrayOrNames]:
        return frozenset(expr.bindings.values())

    def map_named_call_result(
            self, expr: NamedCallResult) -> FrozenSet[ArrayOrNames]:
        return frozenset([expr._container])


# }}}


# {{{ NodeCountMapper

class _NodeCountMapperBase(CachedWalkMapper):
    """
    Counts the number of nodes in a DAG.

    .. attribute:: node_type_to_count

       A mapping from node type to the number of nodes of that type in the DAG.
    """

    def __init__(self) -> None:
        super().__init__()
        from collections import defaultdict
        self.node_type_to_count = defaultdict(int)

    @memoize_method
    def map_function_definition(self, /, expr: FunctionDefinition,
                                *args: Any, **kwargs: Any) -> None:
        if not self.visit(expr):
            return

        new_mapper = self.clone_for_callee(expr)
        for subexpr in expr.returns.values():
            new_mapper(subexpr, *args, **kwargs)

        for node_type, count in new_mapper.node_type_to_count.items():
            self.node_type_to_count[node_type] += count

        self.post_visit(expr, *args, **kwargs)

    def post_visit(self, expr: Any) -> None:
        self.node_type_to_count[type(expr)] += 1


@optimize_mapper(drop_args=True, drop_kwargs=True, inline_get_cache_key=True)
class NodeCountMapper(_NodeCountMapperBase):
    """
    Counts the number of nodes in a DAG.

    .. attribute:: count

       The number of nodes.
    """
    def get_cache_key(self, expr: ArrayOrNames) -> int:
        return id(expr)


@optimize_mapper(drop_args=True, drop_kwargs=True, inline_get_cache_key=True)
class MergedNodeCountMapper(_NodeCountMapperBase):
    """
    Counts the number of nodes in a DAG.

    .. attribute:: count

       The number of nodes.
    """
    def get_cache_key(self, expr: ArrayOrNames) -> ArrayOrNames:
        return expr


def get_node_counts(
        outputs: Union[Array, DictOfNamedArrays],
        merge_equal: bool = False) -> Dict[type[Array], int]:
    """Returns the number of nodes in DAG *outputs*."""

    # This causes miscounting by potentially adding an extra DictOfNamedArrays
    # from pytato.codegen import normalize_outputs
    # outputs = normalize_outputs(outputs)

    if merge_equal:
        ncm = MergedNodeCountMapper()
    else:
        ncm = NodeCountMapper()
    ncm(outputs)

    return ncm.node_type_to_count


def get_num_nodes(
        outputs: Union[Array, DictOfNamedArrays],
        merge_equal: bool = False) -> int:
    """Returns the number of nodes in DAG *outputs*."""

    # This causes miscounting by potentially adding an extra DictOfNamedArrays
    # from pytato.codegen import normalize_outputs
    # outputs = normalize_outputs(outputs)

    if merge_equal:
        ncm = MergedNodeCountMapper()
    else:
        ncm = NodeCountMapper()
    ncm(outputs)

    return sum(ncm.node_type_to_count.values())



def get_num_node_instances(
        outputs: Union[Array, DictOfNamedArrays],
        node_type: type[Array],
        strict: bool = True) -> int:
    """
    Returns the number of nodes in DAG *outputs* that have type *node_type* (if
    *strict* is `True`) or are instances of *node_type* (if *strict* is `False`).
    """

    # This causes miscounting by potentially adding an extra DictOfNamedArrays
    # from pytato.codegen import normalize_outputs
    # outputs = normalize_outputs(outputs)

    ncm = NodeCountMapper(node_type)
    ncm(outputs)

    if strict:
        return ncm.node_type_to_count[node_type]
    else:
        return sum(
            count
            for nt, count in ncm.node_type_to_count
            if isinstance(nt, node_type))


def get_num_call_sites(outputs: Union[Array, DictOfNamedArrays]) -> int:
    """Returns the number of :class:`pytato.Call` nodes in DAG *outputs*."""
    return get_num_node_instances(outputs, node_type=Call, strict=False)

# }}}


# {{{ OutlinedNodeCountMapper

# FIXME: Change this to count nodes in tagged subexpressions instead?

class OutlinedNodeCountMapper(CachedWalkMapper):
    """
    Counts the number of nodes inside outlined functions in a DAG.

    .. attribute:: node_type_to_count

       A mapping from node type to the number of nodes of that type in the outlined
       functions of the DAG.
    """

    def __init__(self) -> None:
        super().__init__()
        from collections import defaultdict
        self.node_type_to_count = defaultdict(int)

    def get_cache_key(self, expr: ArrayOrNames) -> int:
        return id(expr)

<<<<<<< HEAD
    def get_func_def_cache_key(self, expr: FunctionDefinition) -> int:
        return id(expr)

    def post_visit(self, expr: Any) -> None:
        self.count += 1
=======
    @memoize_method
    def map_function_definition(self, /, expr: FunctionDefinition,
                                *args: Any, **kwargs: Any) -> None:
        if not self.visit(expr):
            return
>>>>>>> 9ed3f13e

        new_mapper = self.clone_for_callee(expr)
        for subexpr in expr.returns.values():
            new_mapper(subexpr, *args, **kwargs)

        for node_type, count in new_mapper.node_type_to_count.items():
            self.node_type_to_count[node_type] += count

        self.post_visit(expr, *args, **kwargs)

    def map_call(self, expr: Call, *args: Any, **kwargs: Any) -> None:
        if not self.visit(expr):
            return

        ncm = NodeCountMapper()
        for ret in expr.function.returns.values():
            ncm(ret)

        for node_type, count in ncm.node_type_to_count.items():
            self.node_type_to_count[node_type] += count

        self.map_function_definition(expr.function)
        for bnd in expr.bindings.values():
            if isinstance(bnd, Array):
                self.rec(bnd)

        self.post_visit(expr)


def get_outlined_node_counts(
        outputs: Union[Array, DictOfNamedArrays]) -> Dict[type[Array], int]:
    """Returns the number of outlined nodes in DAG *outputs*."""

    from pytato.codegen import normalize_outputs
    outputs = normalize_outputs(outputs)

    oncm = OutlinedNodeCountMapper()
    oncm(outputs)

    return oncm.node_type_to_count


def get_num_outlined_nodes(
        outputs: Union[Array, DictOfNamedArrays]) -> int:
    """Returns the number of outlined nodes in DAG *outputs*."""

    from pytato.codegen import normalize_outputs
    outputs = normalize_outputs(outputs)

    oncm = OutlinedNodeCountMapper()
    oncm(outputs)

    return sum(oncm.node_type_to_count.values())

# }}}


# {{{ NodeCollector

# FIXME: Decide if this should be a CombineMapper instead?
@optimize_mapper(drop_args=True, drop_kwargs=True, inline_get_cache_key=True)
class NodeCollector(CachedWalkMapper):
    """
    Collects all nodes matching specified criteria in a DAG.

    .. attribute:: nodes

       The collected nodes.
    """

    def __init__(self, collect_func: Callable[Array, bool]) -> None:
        super().__init__()
        self.collect_func = collect_func
        self.nodes = set()

    @memoize_method
    def clone_for_callee(
            self: NodeCollector, function: FunctionDefinition) -> NodeCollector:
        return type(self)(self.collect_func)

    def get_cache_key(self, expr: ArrayOrNames) -> int:
        return id(expr)
        # return expr

    def get_func_def_cache_key(self, expr: FunctionDefinition) -> int:
        return id(expr)

    def map_function_definition(self, /, expr: FunctionDefinition) -> None:
        cache_key = self.get_func_def_cache_key(expr)
        if not self.visit(expr) or cache_key in self._visited_functions:
            return

        new_mapper = self.clone_for_callee(expr)
        for subexpr in expr.returns.values():
<<<<<<< HEAD
            new_mapper(subexpr)
        self.count += new_mapper.count
=======
            new_mapper(subexpr, *args, **kwargs)

        # FIXME: Should probably distinguish nodes by stack?
        self.nodes |= new_mapper.nodes
>>>>>>> 9ed3f13e

        self._visited_functions.add(cache_key)

        self.post_visit(expr)

    def post_visit(self, expr: Any) -> None:
        if self.collect_func(expr):
            self.nodes.add(expr)


def collect_nodes_of_type(
        outputs: Union[Array, DictOfNamedArrays],
        node_type: type[Array]) -> FrozenSet[Array]:
    """Returns the nodes that are instances of *node_type* in DAG *outputs*."""
    from pytato.codegen import normalize_outputs
    outputs = normalize_outputs(outputs)

    def collect_func(expr):
        return isinstance(expr, node_type)

    nc = NodeCollector(collect_func)
    nc(outputs)

    return frozenset(nc.nodes)


def collect_materialized_nodes(
        outputs: Union[Array, DictOfNamedArrays]) -> FrozenSet[Array]:
    from pytato.codegen import normalize_outputs
    outputs = normalize_outputs(outputs)

    def collect_func(expr):
        from pytato.tags import ImplStored
        return bool(expr.tags_of_type(ImplStored))

    nc = NodeCollector(collect_func)
    nc(outputs)

    return frozenset(nc.nodes)

# }}}

# vim: fdm=marker<|MERGE_RESOLUTION|>--- conflicted
+++ resolved
@@ -436,6 +436,9 @@
     def get_cache_key(self, expr: ArrayOrNames) -> int:
         return id(expr)
 
+    def get_func_def_cache_key(self, expr: FunctionDefinition) -> int:
+        return id(expr)
+
 
 @optimize_mapper(drop_args=True, drop_kwargs=True, inline_get_cache_key=True)
 class MergedNodeCountMapper(_NodeCountMapperBase):
@@ -447,6 +450,9 @@
        The number of nodes.
     """
     def get_cache_key(self, expr: ArrayOrNames) -> ArrayOrNames:
+        return expr
+
+    def get_func_def_cache_key(self, expr: FunctionDefinition) -> FunctionDefinition:
         return expr
 
 
@@ -541,126 +547,116 @@
     def get_cache_key(self, expr: ArrayOrNames) -> int:
         return id(expr)
 
-<<<<<<< HEAD
     def get_func_def_cache_key(self, expr: FunctionDefinition) -> int:
         return id(expr)
 
-    def post_visit(self, expr: Any) -> None:
-        self.count += 1
-=======
+    def map_function_definition(self, /, expr: FunctionDefinition) -> None:
+        cache_key = self.get_func_def_cache_key(expr)
+        if not self.visit(expr) or cache_key in self._visited_functions:
+            return
+
+        new_mapper = self.clone_for_callee(expr)
+        for subexpr in expr.returns.values():
+            new_mapper(subexpr)
+
+        for node_type, count in new_mapper.node_type_to_count.items():
+            self.node_type_to_count[node_type] += count
+
+        self._visited_functions.add(cache_key)
+
+        self.post_visit(expr)
+
+    def map_call(self, expr: Call, *args: Any, **kwargs: Any) -> None:
+        if not self.visit(expr):
+            return
+
+        ncm = NodeCountMapper()
+        for ret in expr.function.returns.values():
+            ncm(ret)
+
+        for node_type, count in ncm.node_type_to_count.items():
+            self.node_type_to_count[node_type] += count
+
+        self.map_function_definition(expr.function)
+        for bnd in expr.bindings.values():
+            if isinstance(bnd, Array):
+                self.rec(bnd)
+
+        self.post_visit(expr)
+
+
+def get_outlined_node_counts(
+        outputs: Union[Array, DictOfNamedArrays]) -> Dict[type[Array], int]:
+    """Returns the number of outlined nodes in DAG *outputs*."""
+
+    from pytato.codegen import normalize_outputs
+    outputs = normalize_outputs(outputs)
+
+    oncm = OutlinedNodeCountMapper()
+    oncm(outputs)
+
+    return oncm.node_type_to_count
+
+
+def get_num_outlined_nodes(
+        outputs: Union[Array, DictOfNamedArrays]) -> int:
+    """Returns the number of outlined nodes in DAG *outputs*."""
+
+    from pytato.codegen import normalize_outputs
+    outputs = normalize_outputs(outputs)
+
+    oncm = OutlinedNodeCountMapper()
+    oncm(outputs)
+
+    return sum(oncm.node_type_to_count.values())
+
+# }}}
+
+
+# {{{ NodeCollector
+
+# FIXME: Decide if this should be a CombineMapper instead?
+@optimize_mapper(drop_args=True, drop_kwargs=True, inline_get_cache_key=True)
+class NodeCollector(CachedWalkMapper):
+    """
+    Collects all nodes matching specified criteria in a DAG.
+
+    .. attribute:: nodes
+
+       The collected nodes.
+    """
+
+    def __init__(self, collect_func: Callable[Array, bool]) -> None:
+        super().__init__()
+        self.collect_func = collect_func
+        self.nodes = set()
+
+    @memoize_method
+    def clone_for_callee(
+            self: NodeCollector, function: FunctionDefinition) -> NodeCollector:
+        return type(self)(self.collect_func)
+
+    def get_cache_key(self, expr: ArrayOrNames) -> int:
+        return id(expr)
+        # return expr
+
+    def get_func_def_cache_key(self, expr: FunctionDefinition) -> int:
+        return id(expr)
+
     @memoize_method
     def map_function_definition(self, /, expr: FunctionDefinition,
                                 *args: Any, **kwargs: Any) -> None:
         if not self.visit(expr):
             return
->>>>>>> 9ed3f13e
 
         new_mapper = self.clone_for_callee(expr)
         for subexpr in expr.returns.values():
             new_mapper(subexpr, *args, **kwargs)
 
-        for node_type, count in new_mapper.node_type_to_count.items():
-            self.node_type_to_count[node_type] += count
-
-        self.post_visit(expr, *args, **kwargs)
-
-    def map_call(self, expr: Call, *args: Any, **kwargs: Any) -> None:
-        if not self.visit(expr):
-            return
-
-        ncm = NodeCountMapper()
-        for ret in expr.function.returns.values():
-            ncm(ret)
-
-        for node_type, count in ncm.node_type_to_count.items():
-            self.node_type_to_count[node_type] += count
-
-        self.map_function_definition(expr.function)
-        for bnd in expr.bindings.values():
-            if isinstance(bnd, Array):
-                self.rec(bnd)
-
-        self.post_visit(expr)
-
-
-def get_outlined_node_counts(
-        outputs: Union[Array, DictOfNamedArrays]) -> Dict[type[Array], int]:
-    """Returns the number of outlined nodes in DAG *outputs*."""
-
-    from pytato.codegen import normalize_outputs
-    outputs = normalize_outputs(outputs)
-
-    oncm = OutlinedNodeCountMapper()
-    oncm(outputs)
-
-    return oncm.node_type_to_count
-
-
-def get_num_outlined_nodes(
-        outputs: Union[Array, DictOfNamedArrays]) -> int:
-    """Returns the number of outlined nodes in DAG *outputs*."""
-
-    from pytato.codegen import normalize_outputs
-    outputs = normalize_outputs(outputs)
-
-    oncm = OutlinedNodeCountMapper()
-    oncm(outputs)
-
-    return sum(oncm.node_type_to_count.values())
-
-# }}}
-
-
-# {{{ NodeCollector
-
-# FIXME: Decide if this should be a CombineMapper instead?
-@optimize_mapper(drop_args=True, drop_kwargs=True, inline_get_cache_key=True)
-class NodeCollector(CachedWalkMapper):
-    """
-    Collects all nodes matching specified criteria in a DAG.
-
-    .. attribute:: nodes
-
-       The collected nodes.
-    """
-
-    def __init__(self, collect_func: Callable[Array, bool]) -> None:
-        super().__init__()
-        self.collect_func = collect_func
-        self.nodes = set()
-
-    @memoize_method
-    def clone_for_callee(
-            self: NodeCollector, function: FunctionDefinition) -> NodeCollector:
-        return type(self)(self.collect_func)
-
-    def get_cache_key(self, expr: ArrayOrNames) -> int:
-        return id(expr)
-        # return expr
-
-    def get_func_def_cache_key(self, expr: FunctionDefinition) -> int:
-        return id(expr)
-
-    def map_function_definition(self, /, expr: FunctionDefinition) -> None:
-        cache_key = self.get_func_def_cache_key(expr)
-        if not self.visit(expr) or cache_key in self._visited_functions:
-            return
-
-        new_mapper = self.clone_for_callee(expr)
-        for subexpr in expr.returns.values():
-<<<<<<< HEAD
-            new_mapper(subexpr)
-        self.count += new_mapper.count
-=======
-            new_mapper(subexpr, *args, **kwargs)
-
         # FIXME: Should probably distinguish nodes by stack?
         self.nodes |= new_mapper.nodes
->>>>>>> 9ed3f13e
-
-        self._visited_functions.add(cache_key)
-
-        self.post_visit(expr)
+
+        self.post_visit(expr, *args, **kwargs)
 
     def post_visit(self, expr: Any) -> None:
         if self.collect_func(expr):
