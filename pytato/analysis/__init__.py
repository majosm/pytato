--- conflicted
+++ resolved
@@ -29,11 +29,7 @@
 from typing import TYPE_CHECKING, Any, Mapping
 
 from pymbolic.mapper.optimize import optimize_mapper
-<<<<<<< HEAD
-from pytools import memoize_method
 from loopy.tools import LoopyKeyBuilder
-=======
->>>>>>> 90b8f650
 
 from pytato.array import (
     Array,
