from __future__ import annotations


__copyright__ = """
Copyright (C) 2021 Kaushik Kulkarni
Copyright (C) 2022 University of Illinois Board of Trustees
"""

__license__ = """
Permission is hereby granted, free of charge, to any person obtaining a copy
of this software and associated documentation files (the "Software"), to deal
in the Software without restriction, including without limitation the rights
to use, copy, modify, merge, publish, distribute, sublicense, and/or sell
copies of the Software, and to permit persons to whom the Software is
furnished to do so, subject to the following conditions:

The above copyright notice and this permission notice shall be included in
all copies or substantial portions of the Software.

THE SOFTWARE IS PROVIDED "AS IS", WITHOUT WARRANTY OF ANY KIND, EXPRESS OR
IMPLIED, INCLUDING BUT NOT LIMITED TO THE WARRANTIES OF MERCHANTABILITY,
FITNESS FOR A PARTICULAR PURPOSE AND NONINFRINGEMENT. IN NO EVENT SHALL THE
AUTHORS OR COPYRIGHT HOLDERS BE LIABLE FOR ANY CLAIM, DAMAGES OR OTHER
LIABILITY, WHETHER IN AN ACTION OF CONTRACT, TORT OR OTHERWISE, ARISING FROM,
OUT OF OR IN CONNECTION WITH THE SOFTWARE OR THE USE OR OTHER DEALINGS IN
THE SOFTWARE.
"""

from typing import TYPE_CHECKING, Any, Callable, Mapping

from pymbolic.mapper.optimize import optimize_mapper
<<<<<<< HEAD
from pytools import memoize_method
from loopy.tools import LoopyKeyBuilder
=======
>>>>>>> 503bfa85

from pytato.array import (
    Array,
    Concatenate,
    DictOfNamedArrays,
    Einsum,
    IndexBase,
    IndexLambda,
    IndexRemappingBase,
    InputArgumentBase,
    NamedArray,
    ShapeType,
    Stack,
)
from pytato.function import Call, FunctionDefinition, NamedCallResult
from pytato.loopy import LoopyCall
from pytato.transform import ArrayOrNames, CachedWalkMapper, Mapper


if TYPE_CHECKING:
    from pytato.distributed.nodes import DistributedRecv, DistributedSendRefHolder


# FIXME: This isn't quite right; 'Call's should also be included?
# Maybe nodes should just be arrays...
NodeT = Array | FunctionDefinition

__doc__ = """
.. currentmodule:: pytato.analysis

.. autofunction:: get_nusers

.. autofunction:: is_einsum_similar_to_subscript

.. autofunction:: get_num_nodes

.. autofunction:: get_node_type_counts

.. autofunction:: get_node_multiplicities

.. autofunction:: get_num_call_sites

.. autofunction:: collect_nodes_of_type

.. autofunction:: collect_materialized_nodes

.. autoclass:: DirectPredecessorsGetter
"""


# {{{ NUserCollector

class NUserCollector(Mapper):
    """
    A :class:`pytato.transform.CachedWalkMapper` that records the number of
    times an array expression is a direct dependency of other nodes.

    .. note::

        - We do not consider the :class:`pytato.DistributedSendRefHolder`
          a user of :attr:`pytato.DistributedSendRefHolder.send`. This is
          because in a data flow sense, the send-ref holder does not use the
          send's data.
    """
    def __init__(self) -> None:
        from collections import defaultdict
        super().__init__()
        self._visited_ids: set[int] = set()
        self.nusers: dict[Array, int] = defaultdict(lambda: 0)

    # type-ignore reason: NUserCollector.rec's type does not match
    # Mapper.rec's type
    def rec(self, expr: ArrayOrNames) -> None:  # type: ignore
        # See CachedWalkMapper.rec on why we chose id(x) as the cache key.

        if id(expr) in self._visited_ids:
            return

        super().rec(expr)
        self._visited_ids.add(id(expr))

    def map_index_lambda(self, expr: IndexLambda) -> None:
        for ary in expr.bindings.values():
            self.nusers[ary] += 1
            self.rec(ary)

        for dim in expr.shape:
            if isinstance(dim, Array):
                self.nusers[dim] += 1
                self.rec(dim)

    def map_stack(self, expr: Stack) -> None:
        for ary in expr.arrays:
            self.nusers[ary] += 1
            self.rec(ary)

    def map_concatenate(self, expr: Concatenate) -> None:
        for ary in expr.arrays:
            self.nusers[ary] += 1
            self.rec(ary)

    def map_loopy_call(self, expr: LoopyCall) -> None:
        for ary in expr.bindings.values():
            if isinstance(ary, Array):
                self.nusers[ary] += 1
                self.rec(ary)

    def map_einsum(self, expr: Einsum) -> None:
        for ary in expr.args:
            self.nusers[ary] += 1
            self.rec(ary)

        for dim in expr.shape:
            if isinstance(dim, Array):
                self.nusers[dim] += 1
                self.rec(dim)

    def map_named_array(self, expr: NamedArray) -> None:
        self.rec(expr._container)

    def map_dict_of_named_arrays(self, expr: DictOfNamedArrays) -> None:
        for child in expr._data.values():
            self.rec(child)

    def _map_index_base(self, expr: IndexBase) -> None:
        self.nusers[expr.array] += 1
        self.rec(expr.array)

        for idx in expr.indices:
            if isinstance(idx, Array):
                self.nusers[idx] += 1
                self.rec(idx)

    map_basic_index = _map_index_base
    map_contiguous_advanced_index = _map_index_base
    map_non_contiguous_advanced_index = _map_index_base

    def _map_index_remapping_base(self, expr: IndexRemappingBase) -> None:
        self.nusers[expr.array] += 1
        self.rec(expr.array)

    map_roll = _map_index_remapping_base
    map_axis_permutation = _map_index_remapping_base
    map_reshape = _map_index_remapping_base

    def _map_input_base(self, expr: InputArgumentBase) -> None:
        for dim in expr.shape:
            if isinstance(dim, Array):
                self.nusers[dim] += 1
                self.rec(dim)

    map_placeholder = _map_input_base
    map_data_wrapper = _map_input_base
    map_size_param = _map_input_base

    def map_distributed_send_ref_holder(self, expr: DistributedSendRefHolder
                                        ) -> None:
        # Note: We do not consider 'expr.send.data' as a predecessor of *expr*,
        # as there is no dataflow from *expr.send.data* to *expr*
        self.nusers[expr.passthrough_data] += 1
        self.rec(expr.passthrough_data)
        self.rec(expr.send.data)

    def map_distributed_recv(self, expr: DistributedRecv) -> None:
        for dim in expr.shape:
            if isinstance(dim, Array):
                self.nusers[dim] += 1
                self.rec(dim)

    def map_call(self, expr: Call) -> None:
        for ary in expr.bindings.values():
            if isinstance(ary, Array):
                self.nusers[ary] += 1
                self.rec(ary)

    def map_named_call_result(self, expr: NamedCallResult) -> None:
        self.rec(expr._container)

# }}}


def get_nusers(outputs: Array | DictOfNamedArrays) -> Mapping[Array, int]:
    """
    For the DAG *outputs*, returns the mapping from each node to the number of
    nodes using its value within the DAG given by *outputs*.
    """
    from pytato.codegen import normalize_outputs
    outputs = normalize_outputs(outputs)
    nuser_collector = NUserCollector()
    nuser_collector(outputs)
    return nuser_collector.nusers


# {{{ is_einsum_similar_to_subscript

def _get_indices_from_input_subscript(subscript: str,
                                      is_output: bool,
                                      ) -> tuple[str, ...]:
    from pytato.array import EINSUM_FIRST_INDEX

    acc = subscript.strip()
    normalized_indices = []

    while acc:
        # {{{ consume indices of in_subscript.

        match = EINSUM_FIRST_INDEX.match(acc)
        if match:
            if "alpha" in match.groupdict():
                normalized_indices.append(match.groupdict()["alpha"])
            else:
                assert "ellipsis" in match.groupdict()
                raise NotImplementedError("Checking against einsum specs"
                                            " with ellipses: not yet supported.")
            assert match.span()[0] == 0
            acc = acc[match.span()[-1]:]
        else:
            raise ValueError(f"Cannot parse '{acc}' in provided einsum"
                             f" '{subscript}'.")

        # }}}

    if is_output:
        if len(normalized_indices) != len(set(normalized_indices)):
            repeated_idx = next(idx
                                for idx in normalized_indices
                                if normalized_indices.count(idx) > 1)
            raise ValueError(f"Output subscript '{subscript}' contains "
                             f"'{repeated_idx}' multiple times.")

    return tuple(normalized_indices)


def is_einsum_similar_to_subscript(expr: Einsum, subscripts: str) -> bool:
    """
    Returns *True* if and only if an einsum with the subscript descriptor
    string *subscripts* operated on *expr*'s :attr:`pytato.array.Einsum.args`
    would compute the same result as *expr*.
    """

    from pytato.array import (
        EinsumAxisDescriptor,
        EinsumElementwiseAxis,
        EinsumReductionAxis,
    )

    if not isinstance(expr, Einsum):
        raise TypeError(f"{expr} expected to be Einsum, got {type(expr)}.")

    if "->" not in subscripts:
        raise NotImplementedError("Comparing against implicit mode einsums:"
                                  " not supported.")

    in_spec, out_spec = subscripts.split("->")

    # build up a mapping from index names to axis descriptors
    index_to_descrs: dict[str, EinsumAxisDescriptor] = {}

    for idim, idx in enumerate(_get_indices_from_input_subscript(out_spec,
                                                                 is_output=True)):
        index_to_descrs[idx] = EinsumElementwiseAxis(idim)

    if len(in_spec.split(",")) != len(expr.args):
        return False

    for in_subscript, access_descrs in zip(in_spec.split(","),
                                           expr.access_descriptors):
        indices = _get_indices_from_input_subscript(in_subscript,
                                                    is_output=False)
        if len(indices) != len(access_descrs):
            return False

        # {{{ add reduction dims to 'index_to_descr', check for any inconsistencies

        for idx, access_descr in zip(indices, access_descrs):

            try:
                if index_to_descrs[idx] != access_descr:
                    return False
            except KeyError:
                if not isinstance(access_descr, EinsumReductionAxis):
                    return False
                index_to_descrs[idx] = access_descr

        # }}}

    return True

# }}}


# {{{ DirectPredecessorsGetter

class DirectPredecessorsGetter(Mapper):
    """
    Mapper to get the
    `direct predecessors
    <https://en.wikipedia.org/wiki/Glossary_of_graph_theory#direct_predecessor>`__
    of a node.

    .. note::

        We only consider the predecessors of a nodes in a data-flow sense.
    """
    def _get_preds_from_shape(self, shape: ShapeType) -> frozenset[ArrayOrNames]:
        return frozenset({dim for dim in shape if isinstance(dim, Array)})

    def map_index_lambda(self, expr: IndexLambda) -> frozenset[ArrayOrNames]:
        return (frozenset(expr.bindings.values())
                | self._get_preds_from_shape(expr.shape))

    def map_stack(self, expr: Stack) -> frozenset[ArrayOrNames]:
        return (frozenset(expr.arrays)
                | self._get_preds_from_shape(expr.shape))

    def map_concatenate(self, expr: Concatenate) -> frozenset[ArrayOrNames]:
        return (frozenset(expr.arrays)
                | self._get_preds_from_shape(expr.shape))

    def map_einsum(self, expr: Einsum) -> frozenset[ArrayOrNames]:
        return (frozenset(expr.args)
                | self._get_preds_from_shape(expr.shape))

    def map_loopy_call_result(self, expr: NamedArray) -> frozenset[ArrayOrNames]:
        from pytato.loopy import LoopyCall, LoopyCallResult
        assert isinstance(expr, LoopyCallResult)
        assert isinstance(expr._container, LoopyCall)
        return (frozenset(ary
                          for ary in expr._container.bindings.values()
                          if isinstance(ary, Array))
                | self._get_preds_from_shape(expr.shape))

    def _map_index_base(self, expr: IndexBase) -> frozenset[ArrayOrNames]:
        return (frozenset([expr.array])
                | frozenset(idx for idx in expr.indices
                            if isinstance(idx, Array))
                | self._get_preds_from_shape(expr.shape))

    map_basic_index = _map_index_base
    map_contiguous_advanced_index = _map_index_base
    map_non_contiguous_advanced_index = _map_index_base

    def _map_index_remapping_base(self, expr: IndexRemappingBase
                                  ) -> frozenset[ArrayOrNames]:
        return frozenset([expr.array])

    map_roll = _map_index_remapping_base
    map_axis_permutation = _map_index_remapping_base
    map_reshape = _map_index_remapping_base

    def _map_input_base(self, expr: InputArgumentBase) -> frozenset[ArrayOrNames]:
        return self._get_preds_from_shape(expr.shape)

    map_placeholder = _map_input_base
    map_data_wrapper = _map_input_base
    map_size_param = _map_input_base

    def map_distributed_recv(self, expr: DistributedRecv) -> frozenset[ArrayOrNames]:
        return self._get_preds_from_shape(expr.shape)

    def map_distributed_send_ref_holder(self,
                                        expr: DistributedSendRefHolder
                                        ) -> frozenset[ArrayOrNames]:
        return frozenset([expr.passthrough_data])

    def map_call(self, expr: Call) -> frozenset[ArrayOrNames]:
        return frozenset(expr.bindings.values())

    def map_named_call_result(
            self, expr: NamedCallResult) -> frozenset[ArrayOrNames]:
        return frozenset([expr._container])


# }}}


# {{{ NodeCountMapper

@optimize_mapper(drop_args=True, drop_kwargs=True, inline_get_cache_key=True)
class NodeCountMapper(CachedWalkMapper):
    """
    Counts the number of nodes of a given type in a DAG.

    .. autoattribute:: expr_type_counts
    .. autoattribute:: count_duplicates

       Dictionary mapping node types to number of nodes of that type.
    """

    def __init__(self, count_duplicates: bool = False) -> None:
        from collections import defaultdict
        super().__init__()
        self.expr_type_counts: dict[type[NodeT], int] = defaultdict(int)
        self.count_duplicates = count_duplicates

    def get_cache_key(self, expr: ArrayOrNames) -> int | ArrayOrNames:
        # Returns unique nodes only if count_duplicates is False
        return id(expr) if self.count_duplicates else expr

    def post_visit(self, expr: Any) -> None:
        if isinstance(expr, NodeT):
            self.expr_type_counts[type(expr)] += 1

    def map_function_definition(self, expr: FunctionDefinition) -> None:
        if not self.visit(expr):
            return

        new_mapper = self.clone_for_callee(expr)
        for ret in expr.returns.values():
            new_mapper(ret)

        for node_type, count in new_mapper.expr_type_counts.items():
            self.expr_type_counts[node_type] += count

        self.post_visit(expr)


def get_node_type_counts(
        outputs: Array | DictOfNamedArrays,
        count_duplicates: bool = False
        ) -> dict[type[NodeT], int]:
    """
    Returns a dictionary mapping node types to node count for that type
    in DAG *outputs*.

    Instances of `DictOfNamedArrays` are excluded from counting.
    """

    from pytato.codegen import normalize_outputs
    outputs = normalize_outputs(outputs)

    ncm = NodeCountMapper(count_duplicates)
    ncm(outputs)

    return ncm.expr_type_counts


def get_num_nodes(
        outputs: Array | DictOfNamedArrays,
        count_duplicates: bool | None = None
        ) -> int:
    """
    Returns the number of nodes in DAG *outputs*.
    Instances of `DictOfNamedArrays` are excluded from counting.
    """
    if count_duplicates is None:
        from warnings import warn
        warn(
            "The default value of 'count_duplicates' will change "
            "from True to False in 2025. "
            "For now, pass the desired value explicitly.",
            DeprecationWarning, stacklevel=2)
        count_duplicates = True

    from pytato.codegen import normalize_outputs
    outputs = normalize_outputs(outputs)

    ncm = NodeCountMapper(count_duplicates)
    ncm(outputs)

    return sum(ncm.expr_type_counts.values())


def get_num_node_instances(
        outputs: Array | DictOfNamedArrays,
        node_type: type[NodeT],
        strict: bool = True,
        count_duplicates: bool = False) -> int:
    """
    Returns the number of nodes in DAG *outputs* that have type *node_type* (if
    *strict* is `True`) or are instances of *node_type* (if *strict* is `False`).
    """

    from pytato.codegen import normalize_outputs
    outputs = normalize_outputs(outputs)

    ncm = NodeCountMapper(count_duplicates)
    ncm(outputs)

    if strict:
        return ncm.expr_type_counts[node_type]
    else:
        return sum(
            count
            for other_node_type, count in ncm.expr_type_counts.items()
            if isinstance(other_node_type, node_type))

# }}}


# {{{ NodeMultiplicityMapper


class NodeMultiplicityMapper(CachedWalkMapper):
    """
    Computes the multiplicity of each unique node in a DAG.

    The multiplicity of a node `x` is the number of nodes with distinct `id()`\\ s
    that equal `x`.

    .. autoattribute:: expr_multiplicity_counts
    """
    def __init__(self, traverse_functions: bool = True) -> None:
        from collections import defaultdict
        super().__init__()
        self.traverse_functions = traverse_functions
        self.expr_multiplicity_counts: dict[NodeT, int] = defaultdict(int)

    def get_cache_key(self, expr: ArrayOrNames) -> int:
        # Returns each node, including nodes that are duplicates
        return id(expr)

    def visit(self, expr: Any) -> bool:
        return not isinstance(expr, FunctionDefinition) or self.traverse_functions

    def post_visit(self, expr: Any) -> None:
        if isinstance(expr, NodeT):
            self.expr_multiplicity_counts[expr] += 1

    def map_function_definition(self, expr: FunctionDefinition) -> None:
        if not self.visit(expr):
            return

        new_mapper = self.clone_for_callee(expr)
        for ret in expr.returns.values():
            new_mapper(ret)

        for subexpr, count in new_mapper.expr_multiplicity_counts.items():
            self.expr_multiplicity_counts[subexpr] += count

        self.post_visit(expr)


def get_node_multiplicities(
        outputs: Array | DictOfNamedArrays) -> dict[NodeT, int]:
    """
    Returns the multiplicity per `expr`.
    """
    from pytato.codegen import normalize_outputs
    outputs = normalize_outputs(outputs)

    nmm = NodeMultiplicityMapper()
    nmm(outputs)

    return nmm.expr_multiplicity_counts

# }}}


# {{{ CallSiteCountMapper

@optimize_mapper(drop_args=True, drop_kwargs=True, inline_get_cache_key=True)
class CallSiteCountMapper(CachedWalkMapper):
    """
    Counts the number of :class:`~pytato.Call` nodes in a DAG.

    .. attribute:: count

       The number of nodes.
    """

    def __init__(self) -> None:
        super().__init__()
        self.count = 0

    def get_cache_key(self, expr: ArrayOrNames) -> int:
        return id(expr)

    def post_visit(self, expr: Any) -> None:
        if isinstance(expr, Call):
            self.count += 1

    def map_function_definition(self, expr: FunctionDefinition) -> None:
        if not self.visit(expr):
            return

        new_mapper = self.clone_for_callee(expr)
        for ret in expr.returns.values():
            new_mapper(ret)
        self.count += new_mapper.count

        self.post_visit(expr)


def get_num_call_sites(outputs: Array | DictOfNamedArrays) -> int:
    """Returns the number of nodes in DAG *outputs*."""

    from pytato.codegen import normalize_outputs
    outputs = normalize_outputs(outputs)

    cscm = CallSiteCountMapper()
    cscm(outputs)

    return cscm.count

# }}}


<<<<<<< HEAD
# {{{ PytatoKeyBuilder

class PytatoKeyBuilder(LoopyKeyBuilder):  # type: ignore[misc]
    """A custom :class:`pytools.persistent_dict.KeyBuilder` subclass
    for objects within :mod:`pytato`.
    """

    def update_for_ndarray(self, key_hash: Any, key: Any) -> None:
        self.rec(key_hash, key.data.tobytes())

    def update_for_TaggableCLArray(self, key_hash: Any, key: Any) -> None:
        self.rec(key_hash, key.get())

    def update_for_Array(self, key_hash: Any, key: Any) -> None:
        # CL Array
        self.rec(key_hash, key.get())

    update_for_BitwiseAnd = LoopyKeyBuilder.update_for_pymbolic_expression  # noqa: N815, E501
    update_for_BitwiseNot = LoopyKeyBuilder.update_for_pymbolic_expression  # noqa: N815, E501
    update_for_BitwiseOr = LoopyKeyBuilder.update_for_pymbolic_expression  # noqa: N815, E501
    update_for_BitwiseXor = LoopyKeyBuilder.update_for_pymbolic_expression  # noqa: N815, E501
    update_for_Call = LoopyKeyBuilder.update_for_pymbolic_expression  # noqa: N815
    update_for_CallWithKwargs = LoopyKeyBuilder.update_for_pymbolic_expression  # noqa: N815, E501
    update_for_Comparison = LoopyKeyBuilder.update_for_pymbolic_expression  # noqa: N815, E501
    update_for_If = LoopyKeyBuilder.update_for_pymbolic_expression  # noqa: N815
    update_for_FloorDiv = LoopyKeyBuilder.update_for_pymbolic_expression  # noqa: N815, E501
    update_for_LeftShift = LoopyKeyBuilder.update_for_pymbolic_expression  # noqa: N815, E501
    update_for_LogicalAnd = LoopyKeyBuilder.update_for_pymbolic_expression  # noqa: N815, E501
    update_for_LogicalNot = LoopyKeyBuilder.update_for_pymbolic_expression  # noqa: N815, E501
    update_for_LogicalOr = LoopyKeyBuilder.update_for_pymbolic_expression  # noqa: N815, E501
    update_for_Lookup = LoopyKeyBuilder.update_for_pymbolic_expression  # noqa: N815, E501
    update_for_Power = LoopyKeyBuilder.update_for_pymbolic_expression  # noqa: N815
    update_for_Product = LoopyKeyBuilder.update_for_pymbolic_expression  # noqa: N815
    update_for_Quotient = LoopyKeyBuilder.update_for_pymbolic_expression  # noqa: N815, E501
    update_for_Remainder = LoopyKeyBuilder.update_for_pymbolic_expression  # noqa: N815, E501
    update_for_RightShift = LoopyKeyBuilder.update_for_pymbolic_expression  # noqa: N815, E501
    update_for_Subscript = LoopyKeyBuilder.update_for_pymbolic_expression  # noqa: N815, E501
    update_for_Sum = LoopyKeyBuilder.update_for_pymbolic_expression  # noqa: N815
    update_for_Variable = LoopyKeyBuilder.update_for_pymbolic_expression  # noqa: N815, E501
=======
# {{{ NodeCollector

# FIXME: Decide if this should be a CombineMapper instead?
@optimize_mapper(drop_args=True, drop_kwargs=True, inline_get_cache_key=True)
class NodeCollector(CachedWalkMapper):
    """
    Collects all nodes matching specified criteria in a DAG.

    .. attribute:: nodes

       The collected nodes.
    """

    def __init__(
            self,
            collect_func: Callable[[NodeT], bool],
            traverse_functions: bool = True) -> None:
        super().__init__()
        self.collect_func = collect_func
        self.traverse_functions = traverse_functions
        self.nodes: set[NodeT] = set()

    def get_cache_key(self, expr: ArrayOrNames) -> ArrayOrNames:
        return expr

    def clone_for_callee(
            self: NodeCollector, function: FunctionDefinition) -> NodeCollector:
        return type(self)(self.collect_func)

    def visit(self, expr: Any) -> bool:
        return not isinstance(expr, FunctionDefinition) or self.traverse_functions

    def post_visit(self, expr: Any) -> None:
        if isinstance(expr, NodeT) and self.collect_func(expr):
            self.nodes.add(expr)

    def map_function_definition(self, expr: FunctionDefinition) -> None:
        if not self.visit(expr):
            return

        new_mapper = self.clone_for_callee(expr)
        for ret in expr.returns.values():
            new_mapper(ret)

        self.nodes |= new_mapper.nodes

        self.post_visit(expr)


def collect_nodes_of_type(
        outputs: Array | DictOfNamedArrays,
        node_type: type[NodeT]) -> frozenset[NodeT]:
    """Returns the nodes that are instances of *node_type* in DAG *outputs*."""
    from pytato.codegen import normalize_outputs
    outputs = normalize_outputs(outputs)

    def collect_func(expr: NodeT) -> bool:
        return isinstance(expr, node_type)

    nc = NodeCollector(collect_func)
    nc(outputs)

    return frozenset(nc.nodes)


def collect_materialized_nodes(
        outputs: Array | DictOfNamedArrays) -> frozenset[NodeT]:
    from pytato.codegen import normalize_outputs
    outputs = normalize_outputs(outputs)

    def collect_func(expr: NodeT) -> bool:
        from pytato.tags import ImplStored
        return bool(expr.tags_of_type(ImplStored))

    nc = NodeCollector(collect_func)
    nc(outputs)

    return frozenset(nc.nodes)
>>>>>>> 503bfa85

# }}}

# vim: fdm=marker<|MERGE_RESOLUTION|>--- conflicted
+++ resolved
@@ -29,11 +29,7 @@
 from typing import TYPE_CHECKING, Any, Callable, Mapping
 
 from pymbolic.mapper.optimize import optimize_mapper
-<<<<<<< HEAD
-from pytools import memoize_method
 from loopy.tools import LoopyKeyBuilder
-=======
->>>>>>> 503bfa85
 
 from pytato.array import (
     Array,
@@ -632,7 +628,88 @@
 # }}}
 
 
-<<<<<<< HEAD
+# {{{ NodeCollector
+
+# FIXME: Decide if this should be a CombineMapper instead?
+@optimize_mapper(drop_args=True, drop_kwargs=True, inline_get_cache_key=True)
+class NodeCollector(CachedWalkMapper):
+    """
+    Collects all nodes matching specified criteria in a DAG.
+
+    .. attribute:: nodes
+
+       The collected nodes.
+    """
+
+    def __init__(
+            self,
+            collect_func: Callable[[NodeT], bool],
+            traverse_functions: bool = True) -> None:
+        super().__init__()
+        self.collect_func = collect_func
+        self.traverse_functions = traverse_functions
+        self.nodes: set[NodeT] = set()
+
+    def get_cache_key(self, expr: ArrayOrNames) -> ArrayOrNames:
+        return expr
+
+    def clone_for_callee(
+            self: NodeCollector, function: FunctionDefinition) -> NodeCollector:
+        return type(self)(self.collect_func)
+
+    def visit(self, expr: Any) -> bool:
+        return not isinstance(expr, FunctionDefinition) or self.traverse_functions
+
+    def post_visit(self, expr: Any) -> None:
+        if isinstance(expr, NodeT) and self.collect_func(expr):
+            self.nodes.add(expr)
+
+    def map_function_definition(self, expr: FunctionDefinition) -> None:
+        if not self.visit(expr):
+            return
+
+        new_mapper = self.clone_for_callee(expr)
+        for ret in expr.returns.values():
+            new_mapper(ret)
+
+        self.nodes |= new_mapper.nodes
+
+        self.post_visit(expr)
+
+
+def collect_nodes_of_type(
+        outputs: Array | DictOfNamedArrays,
+        node_type: type[NodeT]) -> frozenset[NodeT]:
+    """Returns the nodes that are instances of *node_type* in DAG *outputs*."""
+    from pytato.codegen import normalize_outputs
+    outputs = normalize_outputs(outputs)
+
+    def collect_func(expr: NodeT) -> bool:
+        return isinstance(expr, node_type)
+
+    nc = NodeCollector(collect_func)
+    nc(outputs)
+
+    return frozenset(nc.nodes)
+
+
+def collect_materialized_nodes(
+        outputs: Array | DictOfNamedArrays) -> frozenset[NodeT]:
+    from pytato.codegen import normalize_outputs
+    outputs = normalize_outputs(outputs)
+
+    def collect_func(expr: NodeT) -> bool:
+        from pytato.tags import ImplStored
+        return bool(expr.tags_of_type(ImplStored))
+
+    nc = NodeCollector(collect_func)
+    nc(outputs)
+
+    return frozenset(nc.nodes)
+
+# }}}
+
+
 # {{{ PytatoKeyBuilder
 
 class PytatoKeyBuilder(LoopyKeyBuilder):  # type: ignore[misc]
@@ -672,86 +749,6 @@
     update_for_Subscript = LoopyKeyBuilder.update_for_pymbolic_expression  # noqa: N815, E501
     update_for_Sum = LoopyKeyBuilder.update_for_pymbolic_expression  # noqa: N815
     update_for_Variable = LoopyKeyBuilder.update_for_pymbolic_expression  # noqa: N815, E501
-=======
-# {{{ NodeCollector
-
-# FIXME: Decide if this should be a CombineMapper instead?
-@optimize_mapper(drop_args=True, drop_kwargs=True, inline_get_cache_key=True)
-class NodeCollector(CachedWalkMapper):
-    """
-    Collects all nodes matching specified criteria in a DAG.
-
-    .. attribute:: nodes
-
-       The collected nodes.
-    """
-
-    def __init__(
-            self,
-            collect_func: Callable[[NodeT], bool],
-            traverse_functions: bool = True) -> None:
-        super().__init__()
-        self.collect_func = collect_func
-        self.traverse_functions = traverse_functions
-        self.nodes: set[NodeT] = set()
-
-    def get_cache_key(self, expr: ArrayOrNames) -> ArrayOrNames:
-        return expr
-
-    def clone_for_callee(
-            self: NodeCollector, function: FunctionDefinition) -> NodeCollector:
-        return type(self)(self.collect_func)
-
-    def visit(self, expr: Any) -> bool:
-        return not isinstance(expr, FunctionDefinition) or self.traverse_functions
-
-    def post_visit(self, expr: Any) -> None:
-        if isinstance(expr, NodeT) and self.collect_func(expr):
-            self.nodes.add(expr)
-
-    def map_function_definition(self, expr: FunctionDefinition) -> None:
-        if not self.visit(expr):
-            return
-
-        new_mapper = self.clone_for_callee(expr)
-        for ret in expr.returns.values():
-            new_mapper(ret)
-
-        self.nodes |= new_mapper.nodes
-
-        self.post_visit(expr)
-
-
-def collect_nodes_of_type(
-        outputs: Array | DictOfNamedArrays,
-        node_type: type[NodeT]) -> frozenset[NodeT]:
-    """Returns the nodes that are instances of *node_type* in DAG *outputs*."""
-    from pytato.codegen import normalize_outputs
-    outputs = normalize_outputs(outputs)
-
-    def collect_func(expr: NodeT) -> bool:
-        return isinstance(expr, node_type)
-
-    nc = NodeCollector(collect_func)
-    nc(outputs)
-
-    return frozenset(nc.nodes)
-
-
-def collect_materialized_nodes(
-        outputs: Array | DictOfNamedArrays) -> frozenset[NodeT]:
-    from pytato.codegen import normalize_outputs
-    outputs = normalize_outputs(outputs)
-
-    def collect_func(expr: NodeT) -> bool:
-        from pytato.tags import ImplStored
-        return bool(expr.tags_of_type(ImplStored))
-
-    nc = NodeCollector(collect_func)
-    nc(outputs)
-
-    return frozenset(nc.nodes)
->>>>>>> 503bfa85
 
 # }}}
 
