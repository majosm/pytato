--- conflicted
+++ resolved
@@ -29,10 +29,7 @@
 from typing import TYPE_CHECKING, Any, Callable, Mapping
 
 from pymbolic.mapper.optimize import optimize_mapper
-<<<<<<< HEAD
 from loopy.tools import LoopyKeyBuilder
-=======
->>>>>>> 913d3d18
 
 from pytato.array import (
     Array,
@@ -430,12 +427,7 @@
         super().__init__(_visited_functions=_visited_functions)
 
         from collections import defaultdict
-<<<<<<< HEAD
-        super().__init__()
         self.expr_type_counts: dict[type[NodeT], int] = defaultdict(int)
-=======
-        self.expr_type_counts: dict[type[Any], int] = defaultdict(int)
->>>>>>> 913d3d18
         self.count_duplicates = count_duplicates
 
     def get_cache_key(self, expr: ArrayOrNames) -> int | ArrayOrNames:
@@ -558,32 +550,27 @@
 
     .. autoattribute:: expr_multiplicity_counts
     """
-<<<<<<< HEAD
-    def __init__(self, traverse_functions: bool = True) -> None:
+    def __init__(
+            self,
+            traverse_functions: bool = True,
+            _visited_functions: set[Any] | None = None) -> None:
+        super().__init__(_visited_functions=_visited_functions)
+
+        self.traverse_functions = traverse_functions
+
         from collections import defaultdict
-        super().__init__()
-        self.traverse_functions = traverse_functions
         self.expr_multiplicity_counts: dict[NodeT, int] = defaultdict(int)
-=======
-    def __init__(self, _visited_functions: set[Any] | None = None) -> None:
-        super().__init__(_visited_functions=_visited_functions)
-
-        from collections import defaultdict
-        self.expr_multiplicity_counts: dict[Array, int] = defaultdict(int)
->>>>>>> 913d3d18
 
     def get_cache_key(self, expr: ArrayOrNames) -> int:
         # Returns each node, including nodes that are duplicates
         return id(expr)
 
-<<<<<<< HEAD
-    def visit(self, expr: Any) -> bool:
-        return not isinstance(expr, FunctionDefinition) or self.traverse_functions
-=======
     def get_function_definition_cache_key(self, expr: FunctionDefinition) -> int:
         # Returns each node, including nodes that are duplicates
         return id(expr)
->>>>>>> 913d3d18
+
+    def visit(self, expr: Any) -> bool:
+        return not isinstance(expr, FunctionDefinition) or self.traverse_functions
 
     def post_visit(self, expr: Any) -> None:
         if isinstance(expr, NodeT):
@@ -638,14 +625,12 @@
     def get_cache_key(self, expr: ArrayOrNames) -> int:
         return id(expr)
 
-<<<<<<< HEAD
+    def get_function_definition_cache_key(self, expr: FunctionDefinition) -> int:
+        return id(expr)
+
     def post_visit(self, expr: Any) -> None:
         if isinstance(expr, Call):
             self.count += 1
-=======
-    def get_function_definition_cache_key(self, expr: FunctionDefinition) -> int:
-        return id(expr)
->>>>>>> 913d3d18
 
     def map_function_definition(self, expr: FunctionDefinition) -> None:
         if not self.visit(expr):
