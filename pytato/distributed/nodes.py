"""
Nodes
-----
The following nodes represent communication in the DAG:

.. currentmodule:: pytato
.. autoclass:: DistributedSend
.. autoclass:: DistributedSendRefHolder
.. autoclass:: DistributedRecv

These functions aid in creating communication nodes:

.. autofunction:: make_distributed_send
.. autofunction:: make_distributed_send_ref_holder
.. autofunction:: staple_distributed_send
.. autofunction:: make_distributed_recv

Redirections for the documentation tool
^^^^^^^^^^^^^^^^^^^^^^^^^^^^^^^^^^^^^^^

.. currentmodule:: np

.. class:: dtype

    See :class:`numpy.dtype`.

"""

from __future__ import annotations

__copyright__ = """
Copyright (C) 2021 University of Illinois Board of Trustees
"""

__license__ = """
Permission is hereby granted, free of charge, to any person obtaining a copy
of this software and associated documentation files (the "Software"), to deal
in the Software without restriction, including without limitation the rights
to use, copy, modify, merge, publish, distribute, sublicense, and/or sell
copies of the Software, and to permit persons to whom the Software is
furnished to do so, subject to the following conditions:

The above copyright notice and this permission notice shall be included in
all copies or substantial portions of the Software.

THE SOFTWARE IS PROVIDED "AS IS", WITHOUT WARRANTY OF ANY KIND, EXPRESS OR
IMPLIED, INCLUDING BUT NOT LIMITED TO THE WARRANTIES OF MERCHANTABILITY,
FITNESS FOR A PARTICULAR PURPOSE AND NONINFRINGEMENT. IN NO EVENT SHALL THE
AUTHORS OR COPYRIGHT HOLDERS BE LIABLE FOR ANY CLAIM, DAMAGES OR OTHER
LIABILITY, WHETHER IN AN ACTION OF CONTRACT, TORT OR OTHERWISE, ARISING FROM,
OUT OF OR IN CONNECTION WITH THE SOFTWARE OR THE USE OR OTHER DEALINGS IN
THE SOFTWARE.
"""

from typing import Hashable, FrozenSet, Optional, Any, ClassVar

import attrs
import numpy as np

from pytools.tag import Taggable, Tag

from pytato.array import (
        Array, _SuppliedShapeAndDtypeMixin, ShapeType, AxesT,
<<<<<<< HEAD
        _get_default_axes, ConvertibleToShape, normalize_shape,
        _get_created_at_tag)
=======
        _get_default_axes, _get_default_tags, ConvertibleToShape, normalize_shape)
>>>>>>> dc1421b7

CommTagType = Hashable


# {{{ send

@attrs.frozen(init=True, eq=True, hash=True, cache_hash=True)
class DistributedSend(Taggable):
    """Class representing a distributed send operation.
    See :class:`DistributedSendRefHolder` for a way to ensure that nodes
    of this type remain part of a DAG.

    .. attribute:: data

        The :class:`~pytato.Array` to be sent.

    .. attribute:: dest_rank

        An :class:`int`. The rank to which :attr:`data` is to be sent.

    .. attribute:: comm_tag

        A hashable, picklable object to serve as a 'tag' for the communication.
        Only a :class:`DistributedRecv` with the same tag will be able to
        receive the data being sent here.
    """

    data: Array
    dest_rank: int
    comm_tag: CommTagType
    tags: FrozenSet[Tag] = attrs.field(kw_only=True, default=frozenset())

    def _with_new_tags(self, tags: FrozenSet[Tag]) -> DistributedSend:
        return attrs.evolve(self, tags=tags)

    def copy(self, **kwargs: Any) -> DistributedSend:
        return attrs.evolve(self, **kwargs)

# }}}


# {{{ send ref holder

@attrs.frozen(eq=False, repr=False, init=False, hash=True)
class DistributedSendRefHolder(Array):
    """A node acting as an identity on :attr:`passthrough_data` while also holding
    a reference to a :class:`DistributedSend` in :attr:`send`. Since
    :mod:`pytato` represents data flow, and since no data flows 'out'
    of a :class:`DistributedSend`, no node in all of :mod:`pytato` has
    a good reason to hold a reference to a send node, since there is
    no useful result of a send (at least of an :class:`~pytato.Array` type).

    This is where this node type comes in. Its value is the same as that of
    :attr:`passthrough_data`, *and* it holds a reference to the send node.

    .. note::

        This all seems a wee bit inelegant, but nobody who has written
        or reviewed this code so far had a better idea. If you do, please speak up!

    .. attribute:: send

        The :class:`DistributedSend` to which a reference is to be held.

    .. attribute:: passthrough_data

        A :class:`~pytato.Array`. The value of this node.

    .. note::

        It is the user's responsibility to ensure matching sends and receives
        are part of the computation graph on all ranks. If this rule is not heeded,
        undefined behavior (in particular deadlock) may result.
        Notably, by the nature of the data flow graph built by :mod:`pytato`,
        unused results do not appear in the graph. It is thus possible for a
        :class:`DistributedSendRefHolder` to be constructed and yet to not
        become part of the graph constructed by the user.
    """
    send: DistributedSend
    passthrough_data: Array

    _mapper_method: ClassVar[str] = "map_distributed_send_ref_holder"

    def __init__(self, send: DistributedSend, passthrough_data: Array,
                 tags: FrozenSet[Tag] = frozenset(),
                 non_equality_tags: FrozenSet[Optional[Tag]] = frozenset()) -> None:
        super().__init__(axes=passthrough_data.axes, tags=tags,
                         non_equality_tags=non_equality_tags)
        object.__setattr__(self, "send", send)
        object.__setattr__(self, "passthrough_data", passthrough_data)

    @property
    def shape(self) -> ShapeType:
        return self.passthrough_data.shape

    @property
    def dtype(self) -> np.dtype[Any]:
        return self.passthrough_data.dtype

    def copy(self, **kwargs: Any) -> DistributedSendRefHolder:
        # override 'Array.copy' because
        # 'DistributedSendRefHolder.axes' is a read-only field.
        send = kwargs.pop("send", self.send)
        passthrough_data = kwargs.pop("passthrough_data", self.passthrough_data)
        tags = kwargs.pop("tags", self.tags)
        non_equality_tags = kwargs.pop("non_equality_tags", self.non_equality_tags)

        if kwargs:
            raise ValueError("Cannot assign"
                             f" DistributedSendRefHolder.'{set(kwargs)}'")
        return DistributedSendRefHolder(send,
                                        passthrough_data,
                                        tags,
                                        non_equality_tags)

# }}}


# {{{ receive

@attrs.frozen(eq=False, hash=True, cache_hash=True)
class DistributedRecv(_SuppliedShapeAndDtypeMixin, Array):
    """Class representing a distributed receive operation.

    .. attribute:: src_rank

        An :class:`int`. The rank from which an array is to be received.

    .. attribute:: comm_tag

        A hashable, picklable object to serve as a 'tag' for the communication.
        Only a :class:`DistributedSend` with the same tag will be able to
        send the data being received here.

    .. attribute:: shape
    .. attribute:: dtype

    .. note::

        It is the user's responsibility to ensure matching sends and receives
        are part of the computation graph on all ranks. If this rule is not heeded,
        undefined behavior (in particular deadlock) may result.
        Notably, by the nature of the data flow graph built by :mod:`pytato`,
        unused results do not appear in the graph. It is thus possible for a
        :class:`DistributedRecv` to be constructed and yet to not become part
        of the graph constructed by the user.
    """
    src_rank: int
    comm_tag: CommTagType

    _mapper_method: ClassVar[str] = "map_distributed_recv"

# }}}


# {{{ constructor functions

def make_distributed_send(sent_data: Array, dest_rank: int, comm_tag: CommTagType,
                          send_tags: FrozenSet[Tag] = frozenset()) -> \
         DistributedSend:
    """Make a :class:`DistributedSend` object."""
    return DistributedSend(data=sent_data, dest_rank=dest_rank, comm_tag=comm_tag,
                           tags=(send_tags | _get_default_tags()))


def make_distributed_send_ref_holder(
        send: DistributedSend,
        passthrough_data: Array,
        tags: FrozenSet[Tag] = frozenset()
        ) -> DistributedSendRefHolder:
    """Make a :class:`DistributedSendRefHolder` object."""
    return DistributedSendRefHolder(
        send=send, passthrough_data=passthrough_data,
        tags=(tags | _get_default_tags()))


def staple_distributed_send(sent_data: Array, dest_rank: int, comm_tag: CommTagType,
                          stapled_to: Array, *,
                          send_tags: FrozenSet[Tag] = frozenset(),
                          ref_holder_tags: FrozenSet[Tag] = frozenset()) -> \
         DistributedSendRefHolder:
    """Make a :class:`DistributedSend` object wrapped in a
    :class:`DistributedSendRefHolder` object."""
<<<<<<< HEAD
    return DistributedSendRefHolder(
            send=DistributedSend(data=sent_data, dest_rank=dest_rank,
                                 comm_tag=comm_tag, tags=send_tags),
            passthrough_data=stapled_to, tags=ref_holder_tags,
            non_equality_tags=frozenset({_get_created_at_tag()}))
=======
    return make_distributed_send_ref_holder(
        send=make_distributed_send(
            sent_data=sent_data, dest_rank=dest_rank, comm_tag=comm_tag,
            send_tags=send_tags),
        passthrough_data=stapled_to,
        tags=ref_holder_tags)
>>>>>>> dc1421b7


def make_distributed_recv(src_rank: int, comm_tag: CommTagType,
                          shape: ConvertibleToShape, dtype: Any,
                          axes: Optional[AxesT] = None,
                          tags: FrozenSet[Tag] = frozenset()
                          ) -> DistributedRecv:
    """Make a :class:`DistributedRecv` object."""
    shape = normalize_shape(shape)

    if axes is None:
        axes = _get_default_axes(len(shape))

    dtype = np.dtype(dtype)
    return DistributedRecv(
            src_rank=src_rank, comm_tag=comm_tag, shape=shape, dtype=dtype,
<<<<<<< HEAD
            tags=tags, axes=axes,
            non_equality_tags=frozenset({_get_created_at_tag()}))
=======
            axes=axes, tags=(tags | _get_default_tags()))
>>>>>>> dc1421b7

# }}}

# vim: foldmethod=marker<|MERGE_RESOLUTION|>--- conflicted
+++ resolved
@@ -61,12 +61,8 @@
 
 from pytato.array import (
         Array, _SuppliedShapeAndDtypeMixin, ShapeType, AxesT,
-<<<<<<< HEAD
-        _get_default_axes, ConvertibleToShape, normalize_shape,
-        _get_created_at_tag)
-=======
-        _get_default_axes, _get_default_tags, ConvertibleToShape, normalize_shape)
->>>>>>> dc1421b7
+        _get_default_axes, _get_default_tags, ConvertibleToShape,
+        normalize_shape, _get_created_at_tag)
 
 CommTagType = Hashable
 
@@ -250,20 +246,12 @@
          DistributedSendRefHolder:
     """Make a :class:`DistributedSend` object wrapped in a
     :class:`DistributedSendRefHolder` object."""
-<<<<<<< HEAD
-    return DistributedSendRefHolder(
-            send=DistributedSend(data=sent_data, dest_rank=dest_rank,
-                                 comm_tag=comm_tag, tags=send_tags),
-            passthrough_data=stapled_to, tags=ref_holder_tags,
-            non_equality_tags=frozenset({_get_created_at_tag()}))
-=======
     return make_distributed_send_ref_holder(
         send=make_distributed_send(
             sent_data=sent_data, dest_rank=dest_rank, comm_tag=comm_tag,
             send_tags=send_tags),
         passthrough_data=stapled_to,
         tags=ref_holder_tags)
->>>>>>> dc1421b7
 
 
 def make_distributed_recv(src_rank: int, comm_tag: CommTagType,
@@ -280,12 +268,8 @@
     dtype = np.dtype(dtype)
     return DistributedRecv(
             src_rank=src_rank, comm_tag=comm_tag, shape=shape, dtype=dtype,
-<<<<<<< HEAD
-            tags=tags, axes=axes,
+            axes=axes, tags=(tags | _get_default_tags()),
             non_equality_tags=frozenset({_get_created_at_tag()}))
-=======
-            axes=axes, tags=(tags | _get_default_tags()))
->>>>>>> dc1421b7
 
 # }}}
 
