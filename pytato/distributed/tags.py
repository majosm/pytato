--- conflicted
+++ resolved
@@ -82,28 +82,24 @@
     if mpi_communicator.rank == root_rank:
         sym_tag_to_int_tag = {}
         next_tag = base_tag
-<<<<<<< HEAD
         assert isinstance(all_tags, list)
         assert len(all_tags) == mpi_communicator.size
 
-        # <<<<<<< HEAD
+        # First previous version
         #        for sym_tag in sorted(all_tags, key=lambda tag: repr(tag)):
         #            sym_tag_to_int_tag[sym_tag] = next_tag
         #            next_tag += 1
-        # =======
-        for sym_tag in flatten(all_tags):  # type: ignore[no-untyped-call]
-            if sym_tag not in sym_tag_to_int_tag:
-                sym_tag_to_int_tag[sym_tag] = next_tag
-                next_tag += 1
-
-        # >>>>>>> inducer/deterministic-mpi_tag-v2
-=======
-        assert isinstance(all_tags, frozenset)
-
+        #
+        #
+        # Second previous version
+        # for sym_tag in flatten(all_tags):  # type: ignore[no-untyped-call]
+        #    if sym_tag not in sym_tag_to_int_tag:
+        #        sym_tag_to_int_tag[sym_tag] = next_tag
+        #        next_tag += 1
+        # Current main version
         for sym_tag in all_tags:
             sym_tag_to_int_tag[sym_tag] = next_tag
             next_tag += 1
->>>>>>> 6ccb338d
 
         mpi_communicator.bcast((sym_tag_to_int_tag, next_tag), root=root_rank)
     else:
