from __future__ import annotations

__copyright__ = """
Copyright (C) 2020 Matt Wala
Copyright (C) 2021 University of Illinois Board of Trustees
"""

__license__ = """
Permission is hereby granted, free of charge, to any person obtaining a copy
of this software and associated documentation files (the "Software"), to deal
in the Software without restriction, including without limitation the rights
to use, copy, modify, merge, publish, distribute, sublicense, and/or sell
copies of the Software, and to permit persons to whom the Software is
furnished to do so, subject to the following conditions:

The above copyright notice and this permission notice shall be included in
all copies or substantial portions of the Software.

THE SOFTWARE IS PROVIDED "AS IS", WITHOUT WARRANTY OF ANY KIND, EXPRESS OR
IMPLIED, INCLUDING BUT NOT LIMITED TO THE WARRANTIES OF MERCHANTABILITY,
FITNESS FOR A PARTICULAR PURPOSE AND NONINFRINGEMENT. IN NO EVENT SHALL THE
AUTHORS OR COPYRIGHT HOLDERS BE LIABLE FOR ANY CLAIM, DAMAGES OR OTHER
LIABILITY, WHETHER IN AN ACTION OF CONTRACT, TORT OR OTHERWISE, ARISING FROM,
OUT OF OR IN CONNECTION WITH THE SOFTWARE OR THE USE OR OTHER DEALINGS IN
THE SOFTWARE.
"""


import contextlib
import dataclasses
import html

from typing import (TYPE_CHECKING, Callable, Dict, Union, Iterator, List,
        Mapping, Hashable, Any, FrozenSet)

from pytools import UniqueNameGenerator
from pytools.tag import Tag
from pytools.codegen import CodeGenerator as CodeGeneratorBase
from pytato.loopy import LoopyCall

from pytato.array import (
        Array, DataWrapper, DictOfNamedArrays, IndexLambda, InputArgumentBase,
        Stack, ShapeType, Einsum, Placeholder, AbstractResultWithNamedArrays,
        IndexBase)

from pytato.codegen import normalize_outputs
from pytato.transform import CachedMapper, ArrayOrNames

<<<<<<< HEAD
from pytato.distributed.partition import (
        DistributedGraphPartition, DistributedGraphPart)
=======
from pytato.partition import GraphPartition, PartId
from pytato.distributed.partition import DistributedGraphPart
>>>>>>> ca9205be

if TYPE_CHECKING:
    from pytato.distributed.nodes import DistributedSendRefHolder


__doc__ = """
.. currentmodule:: pytato

.. autofunction:: get_dot_graph
.. autofunction:: get_dot_graph_from_partition
.. autofunction:: show_dot_graph
.. autofunction:: get_ascii_graph
.. autofunction:: show_ascii_graph
"""


# {{{ array -> dot node converter

@dataclasses.dataclass
class DotNodeInfo:
    title: str
    fields: Dict[str, str]
    edges: Dict[str, ArrayOrNames]


def stringify_tags(tags: FrozenSet[Tag]) -> str:
    components = sorted(str(elem) for elem in tags)
    return "{" + ", ".join(components) + "}"


def stringify_shape(shape: ShapeType) -> str:
    components = [str(elem) for elem in shape]
    if not components:
        components = [","]
    elif len(components) == 1:
        components[0] += ","
    return "(" + ", ".join(components) + ")"


class ArrayToDotNodeInfoMapper(CachedMapper[ArrayOrNames]):
    def __init__(self) -> None:
        super().__init__()
        self.nodes: Dict[ArrayOrNames, DotNodeInfo] = {}

    def get_common_dot_info(self, expr: Array) -> DotNodeInfo:
        title = type(expr).__name__
        fields = {"addr": hex(id(expr)),
                "shape": stringify_shape(expr.shape),
                "dtype": str(expr.dtype),
                "tags": stringify_tags(expr.tags)}

        edges: Dict[str, ArrayOrNames] = {}
        return DotNodeInfo(title, fields, edges)

    # type-ignore-reason: incompatible with supertype
    def handle_unsupported_array(self,  # type: ignore[override]
            expr: Array) -> None:
        # Default handler, does its best to guess how to handle fields.
        info = self.get_common_dot_info(expr)

        for field in expr._fields:
            if field in info.fields:
                continue
            attr = getattr(expr, field)

            if isinstance(attr, Array):
                self.rec(attr)
                info.edges[field] = attr

            elif isinstance(attr, AbstractResultWithNamedArrays):
                self.rec(attr)
                info.edges[field] = attr

            elif isinstance(attr, tuple):
                info.fields[field] = stringify_shape(attr)

            else:
                info.fields[field] = str(attr)

        self.nodes[expr] = info

    def map_data_wrapper(self, expr: DataWrapper) -> None:
        info = self.get_common_dot_info(expr)
        if expr.name is not None:
            info.fields["name"] = expr.name

        # Only show summarized data
        import numpy as np
        with np.printoptions(threshold=4, precision=2):
            info.fields["data"] = str(expr.data)

        self.nodes[expr] = info

    def map_index_lambda(self, expr: IndexLambda) -> None:
        info = self.get_common_dot_info(expr)
        info.fields["expr"] = str(expr.expr)

        for name, val in expr.bindings.items():
            self.rec(val)
            info.edges[name] = val

        self.nodes[expr] = info

    def map_stack(self, expr: Stack) -> None:
        info = self.get_common_dot_info(expr)
        info.fields["axis"] = str(expr.axis)

        for i, array in enumerate(expr.arrays):
            self.rec(array)
            info.edges[str(i)] = array

        self.nodes[expr] = info

    map_concatenate = map_stack

    def map_basic_index(self, expr: IndexBase) -> None:
        info = self.get_common_dot_info(expr)

        from pytato.scalar_expr import INT_CLASSES

        indices_parts = []
        for i, index in enumerate(expr.indices):
            if isinstance(index, INT_CLASSES):
                indices_parts.append(str(index))

            elif isinstance(index, Array):
                label = f"i{i}"
                self.rec(index)
                indices_parts.append(label)
                info.edges[label] = index

            elif index is None:
                indices_parts.append("newaxis")

            else:
                indices_parts.append(str(index))

        info.fields["indices"] = ", ".join(indices_parts)

        self.rec(expr.array)
        info.edges["array"] = expr.array

        self.nodes[expr] = info

    map_contiguous_advanced_index = map_basic_index
    map_non_contiguous_advanced_index = map_basic_index

    def map_einsum(self, expr: Einsum) -> None:
        info = self.get_common_dot_info(expr)

        for iarg, (access_descr, val) in enumerate(zip(expr.access_descriptors,
                                                       expr.args)):
            self.rec(val)
            info.edges[f"{iarg}: {access_descr}"] = val

        self.nodes[expr] = info

    def map_dict_of_named_arrays(self, expr: DictOfNamedArrays) -> None:
        edges: Dict[str, ArrayOrNames] = {}
        for name, val in expr._data.items():
            edges[name] = val
            self.rec(val)

        self.nodes[expr] = DotNodeInfo(
                title=type(expr).__name__,
                fields={},
                edges=edges)

    def map_loopy_call(self, expr: LoopyCall) -> None:
        edges: Dict[str, ArrayOrNames] = {}
        for name, arg in expr.bindings.items():
            if isinstance(arg, Array):
                edges[name] = arg
                self.rec(arg)

        self.nodes[expr] = DotNodeInfo(
                title=type(expr).__name__,
                fields={"addr": hex(id(expr)), "entrypoint": expr.entrypoint},
                edges=edges)

    def map_distributed_send_ref_holder(
            self, expr: DistributedSendRefHolder) -> None:

        info = self.get_common_dot_info(expr)

        self.rec(expr.passthrough_data)
        info.edges["passthrough"] = expr.passthrough_data

        self.rec(expr.send.data)
        info.edges["sent"] = expr.send.data

        info.fields["dest_rank"] = str(expr.send.dest_rank)

        info.fields["comm_tag"] = str(expr.send.comm_tag)

        self.nodes[expr] = info


def dot_escape(s: str) -> str:
    # "\" and HTML are significant in graphviz.
    return html.escape(s.replace("\\", "\\\\"))


class DotEmitter(CodeGeneratorBase):
    @contextlib.contextmanager
    def block(self, name: str) -> Iterator[None]:
        self(name + " {")
        self.indent()
        yield
        self.dedent()
        self("}")


def _emit_array(emit: DotEmitter, title: str, fields: Dict[str, str],
        dot_node_id: str, color: str = "white") -> None:
    td_attrib = 'border="0"'
    table_attrib = 'border="0" cellborder="1" cellspacing="0"'

    rows = ['<tr><td colspan="2" %s>%s</td></tr>'
            % (td_attrib, dot_escape(title))]

    for name, field in fields.items():
        field_content = dot_escape(field).replace("\n", "<br/>")
        rows.append(
                f"<tr><td {td_attrib}>{dot_escape(name)}:</td><td {td_attrib}>"
                f"<FONT FACE='monospace'>{field_content}</FONT></td></tr>"
        )
    table = "<table %s>\n%s</table>" % (table_attrib, "".join(rows))
    emit("%s [label=<%s> style=filled fillcolor=%s]" % (dot_node_id, table, color))


def _emit_name_cluster(emit: DotEmitter, names: Mapping[str, ArrayOrNames],
        array_to_id: Mapping[ArrayOrNames, str], id_gen: Callable[[str], str],
        label: str) -> None:
    edges = []

    with emit.block("subgraph cluster_%s" % label):
        emit("node [shape=ellipse]")
        emit('label="%s"' % label)

        for name, array in names.items():
            name_id = id_gen(label)
            emit('%s [label="%s"]' % (name_id, dot_escape(name)))
            array_id = array_to_id[array]
            # Edges must be outside the cluster.
            edges.append((name_id, array_id))

    for name_id, array_id in edges:
        emit("%s -> %s" % (name_id, array_id))

# }}}


def get_dot_graph(result: Union[Array, DictOfNamedArrays]) -> str:
    r"""Return a string in the `dot <https://graphviz.org>`_ language depicting the
    graph of the computation of *result*.

    :arg result: Outputs of the computation (cf.
        :func:`pytato.generate_loopy`).
    """
    outputs: DictOfNamedArrays = normalize_outputs(result)
    del result

    mapper = ArrayToDotNodeInfoMapper()
    for elem in outputs._data.values():
        mapper(elem)

    nodes = mapper.nodes

    input_arrays: List[Array] = []
    internal_arrays: List[ArrayOrNames] = []
    array_to_id: Dict[ArrayOrNames, str] = {}

    id_gen = UniqueNameGenerator()
    for array in nodes:
        array_to_id[array] = id_gen("array")
        if isinstance(array, InputArgumentBase):
            input_arrays.append(array)
        else:
            internal_arrays.append(array)

    emit = DotEmitter()

    with emit.block("digraph computation"):
        emit("node [shape=rectangle]")

        # Emit inputs.
        with emit.block("subgraph cluster_Inputs"):
            emit('label="Inputs"')
            for array in input_arrays:
                _emit_array(emit,
                        nodes[array].title, nodes[array].fields, array_to_id[array])

        # Emit non-inputs.
        for array in internal_arrays:
            _emit_array(emit,
                    nodes[array].title, nodes[array].fields, array_to_id[array])

        # Emit edges.
        for array, node in nodes.items():
            for label, tail_array in node.edges.items():
                tail = array_to_id[tail_array]
                head = array_to_id[array]
                emit('%s -> %s [label="%s"]' % (tail, head, dot_escape(label)))

        # Emit output/namespace name mappings.
        _emit_name_cluster(emit, outputs._data, array_to_id, id_gen, label="Outputs")

    return emit.get()


def get_dot_graph_from_partition(partition: DistributedGraphPartition) -> str:
    r"""Return a string in the `dot <https://graphviz.org>`_ language depicting the
    graph of the partitioned computation of *partition*.

    :arg partition: Outputs of :func:`~pytato.find_distributed_partition`.
    """
    # Maps each partition to a dict of its arrays with the node info
    part_id_to_node_info: Dict[Hashable, Dict[ArrayOrNames, DotNodeInfo]] = {}

    for part in partition.parts.values():
        mapper = ArrayToDotNodeInfoMapper()
        for out_name in part.output_names:
            mapper(partition.var_name_to_result[out_name])

        part_id_to_node_info[part.pid] = mapper.nodes

    id_gen = UniqueNameGenerator()

    emit = DotEmitter()

    emitted_placeholders = set()

    with emit.block("digraph computation"):
        emit("node [shape=rectangle]")
        placeholder_to_id: Dict[ArrayOrNames, str] = {}
        part_id_to_array_to_id: Dict[PartId, Dict[ArrayOrNames, str]] = {}

        # First pass: generate names for all nodes
        for part in partition.parts.values():
            array_to_id = {}
            for array, _ in part_id_to_node_info[part.pid].items():
                if isinstance(array, Placeholder):
                    # Placeholders are only emitted once
                    if array in placeholder_to_id:
                        node_id = placeholder_to_id[array]
                    else:
                        node_id = id_gen("array")
                        placeholder_to_id[array] = node_id
                else:
                    node_id = id_gen("array")
                array_to_id[array] = node_id
            part_id_to_array_to_id[part.pid] = array_to_id

        # Second pass: emit the graph.
        for part in partition.parts.values():
            array_to_id = part_id_to_array_to_id[part.pid]

            # {{{ emit receives nodes if distributed

            if isinstance(part, DistributedGraphPart):
                part_dist_recv_var_name_to_node_id = {}
                for name, recv in (
                        part.name_to_recv_node.items()):
                    node_id = id_gen("recv")
                    _emit_array(emit, "DistributedRecv", {
                        "shape": stringify_shape(recv.shape),
                        "dtype": str(recv.dtype),
                        "src_rank": str(recv.src_rank),
                        "comm_tag": str(recv.comm_tag),
                        }, node_id)

                    part_dist_recv_var_name_to_node_id[name] = node_id
            else:
                part_dist_recv_var_name_to_node_id = {}

            # }}}

            part_node_to_info = part_id_to_node_info[part.pid]
            input_arrays: List[Array] = []
            internal_arrays: List[ArrayOrNames] = []

            for array in part_node_to_info.keys():
                if isinstance(array, InputArgumentBase):
                    input_arrays.append(array)
                else:
                    internal_arrays.append(array)

            # {{{ emit inputs

            # Placeholders are unique, i.e. the same Placeholder object may be
            # shared among partitions. Therefore, they should not live inside
            # the (dot) subgraph, otherwise they would be forced into multiple
            # subgraphs.

            for array in input_arrays:
                # Non-Placeholders are emitted *inside* their subgraphs below.
                if isinstance(array, Placeholder):
                    if array not in emitted_placeholders:
                        _emit_array(emit,
                                    part_node_to_info[array].title,
                                    part_node_to_info[array].fields,
                                    array_to_id[array], "deepskyblue")

                        # Emit cross-partition edges
                        if array.name in part_dist_recv_var_name_to_node_id:
                            tgt = part_dist_recv_var_name_to_node_id[array.name]
                            emit(f"{tgt} -> {array_to_id[array]} [style=dotted]")
                            emitted_placeholders.add(array)
                        elif array.name in part.user_input_names:
                            # These are placeholders for external input. They
                            # are cleanly associated with a single partition
                            # and thus emitted below.
                            pass
                        else:
                            # placeholder for a value from a different partition
                            computing_pid = None
                            for other_part in partition.parts.values():
                                if array.name in other_part.output_names:
                                    computing_pid = other_part.pid
                                    break
                            assert computing_pid is not None
                            tgt = part_id_to_array_to_id[computing_pid][
                                    partition.var_name_to_result[array.name]]
                            emit(f"{tgt} -> {array_to_id[array]} [style=dashed]")
                            emitted_placeholders.add(array)

            # }}}

            with emit.block(f'subgraph "cluster_part_{part.pid}"'):
                emit("style=dashed")
                emit(f'label="{part.pid}"')

                for array in input_arrays:
                    if (not isinstance(array, Placeholder)
                            or array.name in part.user_input_names):
                        _emit_array(emit,
                                    part_node_to_info[array].title,
                                    part_node_to_info[array].fields,
                                    array_to_id[array], "deepskyblue")

                # Emit internal nodes
                for array in internal_arrays:
                    _emit_array(emit,
                                part_node_to_info[array].title,
                                part_node_to_info[array].fields,
                                array_to_id[array])

                # {{{ emit send nodes if distributed

                deferred_send_edges = []
                if isinstance(part, DistributedGraphPart):
                    for name, sends in (
                            part.name_to_send_nodes.items()):
                        for send in sends:
                            node_id = id_gen("send")
                            _emit_array(emit, "DistributedSend", {
                                "dest_rank": str(send.dest_rank),
                                "comm_tag": str(send.comm_tag),
                                }, node_id)

                            deferred_send_edges.append(
                                    f"{array_to_id[send.data]} -> {node_id}"
                                    f'[style=dotted, label="{dot_escape(name)}"]')

                # }}}

            # If an edge is emitted in a subgraph, it drags its nodes into the
            # subgraph, too. Not what we want.
            for edge in deferred_send_edges:
                emit(edge)

            # Emit intra-partition edges
            for array, node in part_node_to_info.items():
                for label, tail_array in node.edges.items():
                    tail = array_to_id[tail_array]
                    head = array_to_id[array]
                    emit('%s -> %s [label="%s"]' %
                        (tail, head, dot_escape(label)))

    return emit.get()


def show_dot_graph(result: Union[str, Array, DictOfNamedArrays,
                                 DistributedGraphPartition],
        **kwargs: Any) -> None:
    """Show a graph representing the computation of *result* in a browser.

    :arg result: Outputs of the computation (cf.
        :func:`pytato.generate_loopy`) or the output of :func:`get_dot_graph`,
        or the output of :func:`~pytato.find_distributed_partition`.
    :arg kwargs: Passed on to :func:`pytools.graphviz.show_dot` unmodified.
    """
    dot_code: str

    if isinstance(result, str):
        dot_code = result
    elif isinstance(result, DistributedGraphPartition):
        dot_code = get_dot_graph_from_partition(result)
    else:
        dot_code = get_dot_graph(result)

    from pytools.graphviz import show_dot
    show_dot(dot_code, **kwargs)


# {{{ Show ASCII representation of DAG

def get_ascii_graph(result: Union[Array, DictOfNamedArrays],
                    use_color: bool = True) -> str:
    """Return a string representing the computation of *result*
    using the `asciidag <https://pypi.org/project/asciidag/>`_ package.

    :arg result: Outputs of the computation (cf.
        :func:`pytato.generate_loopy`).
    :arg use_color: Colorized output
    """
    outputs: DictOfNamedArrays = normalize_outputs(result)
    del result

    mapper = ArrayToDotNodeInfoMapper()
    for elem in outputs._data.values():
        mapper(elem)

    nodes = mapper.nodes

    input_arrays: List[Array] = []
    internal_arrays: List[ArrayOrNames] = []
    array_to_id: Dict[ArrayOrNames, str] = {}

    id_gen = UniqueNameGenerator()
    for array in nodes:
        array_to_id[array] = id_gen("array")
        if isinstance(array, InputArgumentBase):
            input_arrays.append(array)
        else:
            internal_arrays.append(array)

    # Since 'asciidag' prints the DAG from top to bottom (ie, with the inputs
    # at the bottom), we need to invert our representation of it, that is, the
    # 'parents' constructor argument to Node() actually means 'children'.
    from asciidag.node import Node  # type: ignore[import]
    asciidag_nodes: Dict[ArrayOrNames, Node] = {}

    from collections import defaultdict
    asciidag_edges: Dict[ArrayOrNames, List[ArrayOrNames]] = defaultdict(list)

    # Reverse edge directions
    for array in internal_arrays:
        for _, v in nodes[array].edges.items():
            asciidag_edges[v].append(array)

    # Add the internal arrays in reversed order
    for array in internal_arrays[::-1]:
        ary_edges = [asciidag_nodes[v] for v in asciidag_edges[array]]

        if array == internal_arrays[-1]:
            ary_edges.append(Node("Outputs"))

        asciidag_nodes[array] = Node(f"{nodes[array].title}",
                              parents=ary_edges)

    # Add the input arrays last since they have no predecessors
    for array in input_arrays:
        ary_edges = [asciidag_nodes[v] for v in asciidag_edges[array]]
        asciidag_nodes[array] = Node(f"{nodes[array].title}", parents=ary_edges)

    input_node = Node("Inputs", parents=[asciidag_nodes[v] for v in input_arrays])

    from asciidag.graph import Graph  # type: ignore[import]
    from io import StringIO

    f = StringIO()
    graph = Graph(fh=f, use_color=use_color)

    graph.show_nodes([input_node])

    # Get the graph and remove trailing whitespace
    res = "\n".join([s.rstrip() for s in f.getvalue().split("\n")])

    return res


def show_ascii_graph(result: Union[Array, DictOfNamedArrays]) -> None:
    """Print a graph representing the computation of *result* to stdout using the
    `asciidag <https://pypi.org/project/asciidag/>`_ package.

    :arg result: Outputs of the computation (cf.
        :func:`pytato.generate_loopy`) or the output of :func:`get_dot_graph`.
    """

    print(get_ascii_graph(result, use_color=True))
# }}}<|MERGE_RESOLUTION|>--- conflicted
+++ resolved
@@ -46,13 +46,8 @@
 from pytato.codegen import normalize_outputs
 from pytato.transform import CachedMapper, ArrayOrNames
 
-<<<<<<< HEAD
 from pytato.distributed.partition import (
-        DistributedGraphPartition, DistributedGraphPart)
-=======
-from pytato.partition import GraphPartition, PartId
-from pytato.distributed.partition import DistributedGraphPart
->>>>>>> ca9205be
+        PartId, DistributedGraphPartition, DistributedGraphPart)
 
 if TYPE_CHECKING:
     from pytato.distributed.nodes import DistributedSendRefHolder
