from __future__ import annotations

__copyright__ = """
Copyright (C) 2020 Matt Wala
Copyright (C) 2021 University of Illinois Board of Trustees
"""

__license__ = """
Permission is hereby granted, free of charge, to any person obtaining a copy
of this software and associated documentation files (the "Software"), to deal
in the Software without restriction, including without limitation the rights
to use, copy, modify, merge, publish, distribute, sublicense, and/or sell
copies of the Software, and to permit persons to whom the Software is
furnished to do so, subject to the following conditions:

The above copyright notice and this permission notice shall be included in
all copies or substantial portions of the Software.

THE SOFTWARE IS PROVIDED "AS IS", WITHOUT WARRANTY OF ANY KIND, EXPRESS OR
IMPLIED, INCLUDING BUT NOT LIMITED TO THE WARRANTIES OF MERCHANTABILITY,
FITNESS FOR A PARTICULAR PURPOSE AND NONINFRINGEMENT. IN NO EVENT SHALL THE
AUTHORS OR COPYRIGHT HOLDERS BE LIABLE FOR ANY CLAIM, DAMAGES OR OTHER
LIABILITY, WHETHER IN AN ACTION OF CONTRACT, TORT OR OTHERWISE, ARISING FROM,
OUT OF OR IN CONNECTION WITH THE SOFTWARE OR THE USE OR OTHER DEALINGS IN
THE SOFTWARE.
"""


import contextlib
import dataclasses
import html

from typing import (TYPE_CHECKING, Callable, Dict, Union, Iterator, List,
        Mapping, Hashable, Any, FrozenSet)

from pytools import UniqueNameGenerator
from pytools.tag import Tag
from pytools.codegen import CodeGenerator as CodeGeneratorBase
from pytato.loopy import LoopyCall

from pytato.array import (
        Array, DataWrapper, DictOfNamedArrays, IndexLambda, InputArgumentBase,
        Stack, ShapeType, Einsum, Placeholder, AbstractResultWithNamedArrays,
        IndexBase)

from pytato.codegen import normalize_outputs
from pytato.transform import CachedMapper, ArrayOrNames

from pytato.partition import GraphPartition
from pytato.distributed import DistributedGraphPart

if TYPE_CHECKING:
    from pytato.distributed import DistributedSendRefHolder


__doc__ = """
.. currentmodule:: pytato

.. autofunction:: get_dot_graph
.. autofunction:: get_dot_graph_from_partition
.. autofunction:: show_dot_graph
.. autofunction:: get_ascii_graph
.. autofunction:: show_ascii_graph
"""


# {{{ array -> dot node converter

@dataclasses.dataclass
class DotNodeInfo:
    title: str
    fields: Dict[str, str]
    edges: Dict[str, ArrayOrNames]


<<<<<<< HEAD
def stringify_created_at(tags: TagsType) -> str:
    from pytato.tags import CreatedAt
    for tag in tags:
        if isinstance(tag, CreatedAt):
            return tag.traceback.short_str()

    return "<unknown>"


def stringify_tags(tags: TagsType) -> str:
    # The CreatedAt tag is handled in stringify_created_at()
    from pytato.tags import CreatedAt
    tags = frozenset(tag for tag in tags if not isinstance(tag, CreatedAt))

=======
def stringify_tags(tags: FrozenSet[Tag]) -> str:
>>>>>>> 57afae65
    components = sorted(str(elem) for elem in tags)
    return "{" + ", ".join(components) + "}"


def stringify_shape(shape: ShapeType) -> str:
    from pytato.tags import CreatedAt
    from pytato import SizeParam

    new_elems = set()
    for elem in shape:
        if not isinstance(elem, SizeParam):
            new_elems.add(elem)
        else:
            # Remove CreatedAt tags from SizeParam
            new_elem = elem.copy(
                    tags=frozenset(tag for tag in elem.tags
                                    if not isinstance(tag, CreatedAt)))
            new_elems.add(new_elem)

    components = [str(elem) for elem in new_elems]
    if not components:
        components = [","]
    elif len(components) == 1:
        components[0] += ","
    return "(" + ", ".join(components) + ")"


class ArrayToDotNodeInfoMapper(CachedMapper[ArrayOrNames]):
    def __init__(self) -> None:
        super().__init__()
        self.nodes: Dict[ArrayOrNames, DotNodeInfo] = {}

    def get_common_dot_info(self, expr: Array) -> DotNodeInfo:
        title = type(expr).__name__
        fields = dict(addr=hex(id(expr)),
                created_at=stringify_created_at(expr.tags),
                shape=stringify_shape(expr.shape),
                dtype=str(expr.dtype),
                tags=stringify_tags(expr.tags))

        edges: Dict[str, ArrayOrNames] = {}
        return DotNodeInfo(title, fields, edges)

    # type-ignore-reason: incompatible with supertype
    def handle_unsupported_array(self,  # type: ignore[override]
            expr: Array) -> None:
        # Default handler, does its best to guess how to handle fields.
        info = self.get_common_dot_info(expr)

        for field in expr._fields:
            if field in info.fields:
                continue
            attr = getattr(expr, field)

            if isinstance(attr, Array):
                self.rec(attr)
                info.edges[field] = attr

            elif isinstance(attr, AbstractResultWithNamedArrays):
                self.rec(attr)
                info.edges[field] = attr

            elif isinstance(attr, tuple):
                info.fields[field] = stringify_shape(attr)

            else:
                info.fields[field] = str(attr)

        self.nodes[expr] = info

    def map_data_wrapper(self, expr: DataWrapper) -> None:
        info = self.get_common_dot_info(expr)
        if expr.name is not None:
            info.fields["name"] = expr.name

        # Only show summarized data
        import numpy as np
        with np.printoptions(threshold=4, precision=2):
            info.fields["data"] = str(expr.data)

        self.nodes[expr] = info

    def map_index_lambda(self, expr: IndexLambda) -> None:
        info = self.get_common_dot_info(expr)
        info.fields["expr"] = str(expr.expr)

        for name, val in expr.bindings.items():
            self.rec(val)
            info.edges[name] = val

        self.nodes[expr] = info

    def map_stack(self, expr: Stack) -> None:
        info = self.get_common_dot_info(expr)
        info.fields["axis"] = str(expr.axis)

        for i, array in enumerate(expr.arrays):
            self.rec(array)
            info.edges[str(i)] = array

        self.nodes[expr] = info

    map_concatenate = map_stack

    def map_basic_index(self, expr: IndexBase) -> None:
        info = self.get_common_dot_info(expr)

        from pytato.scalar_expr import INT_CLASSES

        indices_parts = []
        for i, index in enumerate(expr.indices):
            if isinstance(index, INT_CLASSES):
                indices_parts.append(str(index))

            elif isinstance(index, Array):
                label = f"i{i}"
                self.rec(index)
                indices_parts.append(label)
                info.edges[label] = index

            elif index is None:
                indices_parts.append("newaxis")

            else:
                indices_parts.append(str(index))

        info.fields["indices"] = ", ".join(indices_parts)

        self.rec(expr.array)
        info.edges["array"] = expr.array

        self.nodes[expr] = info

    map_contiguous_advanced_index = map_basic_index
    map_non_contiguous_advanced_index = map_basic_index

    def map_einsum(self, expr: Einsum) -> None:
        info = self.get_common_dot_info(expr)

        for iarg, (access_descr, val) in enumerate(zip(expr.access_descriptors,
                                                       expr.args)):
            self.rec(val)
            info.edges[f"{iarg}: {access_descr}"] = val

        self.nodes[expr] = info

    def map_dict_of_named_arrays(self, expr: DictOfNamedArrays) -> None:
        edges: Dict[str, ArrayOrNames] = {}
        for name, val in expr._data.items():
            edges[name] = val
            self.rec(val)

        self.nodes[expr] = DotNodeInfo(
                title=type(expr).__name__,
                fields={},
                edges=edges)

    def map_loopy_call(self, expr: LoopyCall) -> None:
        edges: Dict[str, ArrayOrNames] = {}
        for name, arg in expr.bindings.items():
            if isinstance(arg, Array):
                edges[name] = arg
                self.rec(arg)

        self.nodes[expr] = DotNodeInfo(
                title=type(expr).__name__,
                fields=dict(addr=hex(id(expr)),
                            entrypoint=expr.entrypoint),
                edges=edges)

    def map_distributed_send_ref_holder(
            self, expr: DistributedSendRefHolder) -> None:

        info = self.get_common_dot_info(expr)

        self.rec(expr.passthrough_data)
        info.edges["passthrough"] = expr.passthrough_data

        self.rec(expr.send.data)
        info.edges["sent"] = expr.send.data

        info.fields["dest_rank"] = str(expr.send.dest_rank)

        self.nodes[expr] = info


def dot_escape(s: str) -> str:
    # "\" and HTML are significant in graphviz.
    return html.escape(s.replace("\\", "\\\\"))


class DotEmitter(CodeGeneratorBase):
    @contextlib.contextmanager
    def block(self, name: str) -> Iterator[None]:
        self(name + " {")
        self.indent()
        yield
        self.dedent()
        self("}")


def _emit_array(emit: DotEmitter, title: str, fields: Dict[str, str],
        dot_node_id: str, color: str = "white") -> None:
    td_attrib = 'border="0"'
    table_attrib = 'border="0" cellborder="1" cellspacing="0"'

    rows = [f"<tr><td colspan='2' {td_attrib}>{dot_escape(title)}</td></tr>"]

    created_at = fields.pop("created_at", "")
    tooltip = dot_escape(created_at)

    for name, field in fields.items():
        field_content = dot_escape(field).replace("\n", "<br/>")
        rows.append(
                f"<tr><td {td_attrib}>{dot_escape(name)}:</td><td {td_attrib}>"
                f"<FONT FACE='monospace'>{field_content}</FONT></td></tr>"
        )
    table = f"<table {table_attrib}>\n{''.join(rows)}</table>"
    emit(f"{dot_node_id} [label=<{table}> style=filled fillcolor={color} "
         f'tooltip="{tooltip}"]')


def _emit_name_cluster(emit: DotEmitter, names: Mapping[str, ArrayOrNames],
        array_to_id: Mapping[ArrayOrNames, str], id_gen: Callable[[str], str],
        label: str) -> None:
    edges = []

    with emit.block("subgraph cluster_%s" % label):
        emit("node [shape=ellipse]")
        emit('label="%s"' % label)

        for name, array in names.items():
            name_id = id_gen(label)
            emit('%s [label="%s"]' % (name_id, dot_escape(name)))
            array_id = array_to_id[array]
            # Edges must be outside the cluster.
            edges.append((name_id, array_id))

    for name_id, array_id in edges:
        emit("%s -> %s" % (name_id, array_id))

# }}}


def get_dot_graph(result: Union[Array, DictOfNamedArrays]) -> str:
    r"""Return a string in the `dot <https://graphviz.org>`_ language depicting the
    graph of the computation of *result*.

    :arg result: Outputs of the computation (cf.
        :func:`pytato.generate_loopy`).
    """
    outputs: DictOfNamedArrays = normalize_outputs(result)
    del result

    mapper = ArrayToDotNodeInfoMapper()
    for elem in outputs._data.values():
        mapper(elem)

    nodes = mapper.nodes

    input_arrays: List[Array] = []
    internal_arrays: List[ArrayOrNames] = []
    array_to_id: Dict[ArrayOrNames, str] = {}

    id_gen = UniqueNameGenerator()
    for array in nodes:
        array_to_id[array] = id_gen("array")
        if isinstance(array, InputArgumentBase):
            input_arrays.append(array)
        else:
            internal_arrays.append(array)

    emit = DotEmitter()

    with emit.block("digraph computation"):
        emit("node [shape=rectangle]")

        # Emit inputs.
        with emit.block("subgraph cluster_Inputs"):
            emit('label="Inputs"')
            for array in input_arrays:
                _emit_array(emit,
                        nodes[array].title, nodes[array].fields, array_to_id[array])

        # Emit non-inputs.
        for array in internal_arrays:
            _emit_array(emit,
                    nodes[array].title, nodes[array].fields, array_to_id[array])

        # Emit edges.
        for array, node in nodes.items():
            for label, tail_array in node.edges.items():
                tail = array_to_id[tail_array]
                head = array_to_id[array]
                emit('%s -> %s [label="%s"]' % (tail, head, dot_escape(label)))

        # Emit output/namespace name mappings.
        _emit_name_cluster(emit, outputs._data, array_to_id, id_gen, label="Outputs")

    return emit.get()


def get_dot_graph_from_partition(partition: GraphPartition) -> str:
    r"""Return a string in the `dot <https://graphviz.org>`_ language depicting the
    graph of the partitioned computation of *partition*.

    :arg partition: Outputs of :func:`~pytato.partition.find_partition`.
    """
    # Maps each partition to a dict of its arrays with the node info
    part_id_to_node_info: Dict[Hashable, Dict[ArrayOrNames, DotNodeInfo]] = {}

    for part in partition.parts.values():
        mapper = ArrayToDotNodeInfoMapper()
        for out_name in part.output_names:
            mapper(partition.var_name_to_result[out_name])

        part_id_to_node_info[part.pid] = mapper.nodes

    id_gen = UniqueNameGenerator()

    emit = DotEmitter()

    emitted_placeholders = set()

    with emit.block("digraph computation"):
        emit("node [shape=rectangle]")
        array_to_id: Dict[ArrayOrNames, str] = {}

        # First pass: generate names for all nodes
        for part in partition.parts.values():
            for array, _ in part_id_to_node_info[part.pid].items():
                array_to_id[array] = id_gen("array")

        # Second pass: emit the graph.
        for part in partition.parts.values():
            # {{{ emit receives nodes if distributed

            if isinstance(part, DistributedGraphPart):
                part_dist_recv_var_name_to_node_id = {}
                for name, recv in (
                        part.input_name_to_recv_node.items()):
                    node_id = id_gen("recv")
                    _emit_array(emit, "Recv", {
                        "shape": stringify_shape(recv.shape),
                        "dtype": str(recv.dtype),
                        "src_rank": str(recv.src_rank),
                        "comm_tag": str(recv.comm_tag),
                        }, node_id)

                    part_dist_recv_var_name_to_node_id[name] = node_id
            else:
                part_dist_recv_var_name_to_node_id = {}

            # }}}

            part_node_to_info = part_id_to_node_info[part.pid]
            input_arrays: List[Array] = []
            internal_arrays: List[ArrayOrNames] = []

            for array, _ in part_node_to_info.items():
                if isinstance(array, InputArgumentBase):
                    input_arrays.append(array)
                else:
                    internal_arrays.append(array)

            # {{{ emit inputs

            # Placeholders are unique, i.e. the same Placeholder object may be
            # shared among partitions. Therefore, they should not live inside
            # the (dot) subgraph, otherwise they would be forced into multiple
            # subgraphs.

            for array in input_arrays:
                # Non-Placeholders are emitted *inside* their subgraphs below.
                if isinstance(array, Placeholder):
                    if array not in emitted_placeholders:
                        _emit_array(emit,
                                    part_node_to_info[array].title,
                                    part_node_to_info[array].fields,
                                    array_to_id[array], "deepskyblue")

                        # Emit cross-partition edges
                        if array.name in part_dist_recv_var_name_to_node_id:
                            tgt = part_dist_recv_var_name_to_node_id[array.name]
                            emit(f"{tgt} -> {array_to_id[array]} [style=dotted]")
                            emitted_placeholders.add(array)
                        elif array.name in part.user_input_names:
                            # These are placeholders for external input. They
                            # are cleanly associated with a single partition
                            # and thus emitted below.
                            pass
                        else:
                            # placeholder for a value from a different partition
                            tgt = array_to_id[
                                    partition.var_name_to_result[array.name]]
                            emit(f"{tgt} -> {array_to_id[array]} [style=dashed]")
                            emitted_placeholders.add(array)

            # }}}

            with emit.block(f'subgraph "cluster_part_{part.pid}"'):
                emit("style=dashed")
                emit(f'label="{part.pid}"')

                for array in input_arrays:
                    if (not isinstance(array, Placeholder)
                            or array.name in part.user_input_names):
                        _emit_array(emit,
                                    part_node_to_info[array].title,
                                    part_node_to_info[array].fields,
                                    array_to_id[array], "deepskyblue")

                # Emit internal nodes
                for array in internal_arrays:
                    _emit_array(emit,
                                part_node_to_info[array].title,
                                part_node_to_info[array].fields,
                                array_to_id[array])

                # {{{ emit send nodes if distributed

                deferred_send_edges = []
                if isinstance(part, DistributedGraphPart):
                    for name, send in (
                            part.output_name_to_send_node.items()):
                        node_id = id_gen("send")
                        _emit_array(emit, "Send", {
                            "dest_rank": str(send.dest_rank),
                            "comm_tag": str(send.comm_tag),
                            }, node_id)

                        deferred_send_edges.append(
                                f"{array_to_id[send.data]} -> {node_id}"
                                f'[style=dotted, label="{dot_escape(name)}"]')

                # }}}

            # If an edge is emitted in a subgraph, it drags its nodes into the
            # subgraph, too. Not what we want.
            for edge in deferred_send_edges:
                emit(edge)

            # Emit intra-partition edges
            for array, node in part_node_to_info.items():
                for label, tail_array in node.edges.items():
                    tail = array_to_id[tail_array]
                    head = array_to_id[array]
                    emit('%s -> %s [label="%s"]' %
                        (tail, head, dot_escape(label)))

    return emit.get()


def show_dot_graph(result: Union[str, Array, DictOfNamedArrays, GraphPartition],
        **kwargs: Any) -> None:
    """Show a graph representing the computation of *result* in a browser.

    :arg result: Outputs of the computation (cf.
        :func:`pytato.generate_loopy`) or the output of :func:`get_dot_graph`,
        or the output of :func:`~pytato.partition.find_partition`.
    :arg kwargs: Passed on to :func:`pymbolic.imperative.utils.show_dot` unmodified.
    """
    dot_code: str

    if isinstance(result, str):
        dot_code = result
    elif isinstance(result, GraphPartition):
        dot_code = get_dot_graph_from_partition(result)
    else:
        dot_code = get_dot_graph(result)

    from pymbolic.imperative.utils import show_dot
    show_dot(dot_code, **kwargs)


# {{{ Show ASCII representation of DAG

def get_ascii_graph(result: Union[Array, DictOfNamedArrays],
                    use_color: bool = True) -> str:
    """Return a string representing the computation of *result*
    using the `asciidag <https://pypi.org/project/asciidag/>`_ package.

    :arg result: Outputs of the computation (cf.
        :func:`pytato.generate_loopy`).
    :arg use_color: Colorized output
    """
    outputs: DictOfNamedArrays = normalize_outputs(result)
    del result

    mapper = ArrayToDotNodeInfoMapper()
    for elem in outputs._data.values():
        mapper(elem)

    nodes = mapper.nodes

    input_arrays: List[Array] = []
    internal_arrays: List[ArrayOrNames] = []
    array_to_id: Dict[ArrayOrNames, str] = {}

    id_gen = UniqueNameGenerator()
    for array in nodes:
        array_to_id[array] = id_gen("array")
        if isinstance(array, InputArgumentBase):
            input_arrays.append(array)
        else:
            internal_arrays.append(array)

    # Since 'asciidag' prints the DAG from top to bottom (ie, with the inputs
    # at the bottom), we need to invert our representation of it, that is, the
    # 'parents' constructor argument to Node() actually means 'children'.
    from asciidag.node import Node  # type: ignore[import]
    asciidag_nodes: Dict[ArrayOrNames, Node] = {}

    from collections import defaultdict
    asciidag_edges: Dict[ArrayOrNames, List[ArrayOrNames]] = defaultdict(list)

    # Reverse edge directions
    for array in internal_arrays:
        for _, v in nodes[array].edges.items():
            asciidag_edges[v].append(array)

    # Add the internal arrays in reversed order
    for array in internal_arrays[::-1]:
        ary_edges = [asciidag_nodes[v] for v in asciidag_edges[array]]

        if array == internal_arrays[-1]:
            ary_edges.append(Node("Outputs"))

        asciidag_nodes[array] = Node(f"{nodes[array].title}",
                              parents=ary_edges)

    # Add the input arrays last since they have no predecessors
    for array in input_arrays:
        ary_edges = [asciidag_nodes[v] for v in asciidag_edges[array]]
        asciidag_nodes[array] = Node(f"{nodes[array].title}", parents=ary_edges)

    input_node = Node("Inputs", parents=[asciidag_nodes[v] for v in input_arrays])

    from asciidag.graph import Graph  # type: ignore[import]
    from io import StringIO

    f = StringIO()
    graph = Graph(fh=f, use_color=use_color)

    graph.show_nodes([input_node])

    # Get the graph and remove trailing whitespace
    res = "\n".join([s.rstrip() for s in f.getvalue().split("\n")])

    return res


def show_ascii_graph(result: Union[Array, DictOfNamedArrays]) -> None:
    """Print a graph representing the computation of *result* to stdout using the
    `asciidag <https://pypi.org/project/asciidag/>`_ package.

    :arg result: Outputs of the computation (cf.
        :func:`pytato.generate_loopy`) or the output of :func:`get_dot_graph`.
    """

    print(get_ascii_graph(result, use_color=True))
# }}}<|MERGE_RESOLUTION|>--- conflicted
+++ resolved
@@ -73,7 +73,6 @@
     edges: Dict[str, ArrayOrNames]
 
 
-<<<<<<< HEAD
 def stringify_created_at(tags: TagsType) -> str:
     from pytato.tags import CreatedAt
     for tag in tags:
@@ -88,9 +87,6 @@
     from pytato.tags import CreatedAt
     tags = frozenset(tag for tag in tags if not isinstance(tag, CreatedAt))
 
-=======
-def stringify_tags(tags: FrozenSet[Tag]) -> str:
->>>>>>> 57afae65
     components = sorted(str(elem) for elem in tags)
     return "{" + ", ".join(components) + "}"
 
