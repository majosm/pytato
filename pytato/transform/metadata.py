"""
.. currentmodule:: pytato

.. autofunction:: unify_axes_tags

.. currentmodule:: pytato.transform.metadata

.. autoclass:: AxisTagAttacher

.. autoclass:: AxesTagsEquationCollector
"""
from __future__ import annotations


__copyright__ = """
Copyright (C) 2022 Kaushik Kulkarni
"""

__license__ = """
Permission is hereby granted, free of charge, to any person obtaining a copy
of this software and associated documentation files (the "Software"), to deal
in the Software without restriction, including without limitation the rights
to use, copy, modify, merge, publish, distribute, sublicense, and/or sell
copies of the Software, and to permit persons to whom the Software is
furnished to do so, subject to the following conditions:

The above copyright notice and this permission notice shall be included in
all copies or substantial portions of the Software.

THE SOFTWARE IS PROVIDED "AS IS", WITHOUT WARRANTY OF ANY KIND, EXPRESS OR
IMPLIED, INCLUDING BUT NOT LIMITED TO THE WARRANTIES OF MERCHANTABILITY,
FITNESS FOR A PARTICULAR PURPOSE AND NONINFRINGEMENT. IN NO EVENT SHALL THE
AUTHORS OR COPYRIGHT HOLDERS BE LIABLE FOR ANY CLAIM, DAMAGES OR OTHER
LIABILITY, WHETHER IN AN ACTION OF CONTRACT, TORT OR OTHERWISE, ARISING FROM,
OUT OF OR IN CONNECTION WITH THE SOFTWARE OR THE USE OR OTHER DEALINGS IN
THE SOFTWARE.
"""


import logging
from typing import (
    TYPE_CHECKING,
    Any,
    Iterable,
    List,
    Mapping,
    TypeAlias,
    TypeVar,
    cast,
)

from bidict import bidict

from pytools import UniqueNameGenerator
from pytools.tag import Tag

from pytato.array import (
    AbstractResultWithNamedArrays,
    AdvancedIndexInContiguousAxes,
    Array,
    ArrayOrScalar,
    AxisPermutation,
    BasicIndex,
    Concatenate,
    DictOfNamedArrays,
    Einsum,
    EinsumReductionAxis,
    IndexLambda,
    InputArgumentBase,
    NamedArray,
    NormalizedSlice,
    Reshape,
    Stack,
)
from pytato.diagnostic import UnknownIndexLambdaExpr
from pytato.distributed.nodes import DistributedRecv, DistributedSendRefHolder
from pytato.function import NamedCallResult
from pytato.raising import (
    BinaryOp,
    BroadcastOp,
    C99CallOp,
    FullOp,
    ReduceOp,
    WhereOp,
    index_lambda_to_high_level_op,
)
from pytato.scalar_expr import SCALAR_CLASSES
from pytato.transform import ArrayOrNames, CopyMapper, Mapper
from pytato.utils import are_shape_components_equal, are_shapes_equal


logger = logging.getLogger(__name__)


if TYPE_CHECKING:
    from pytato.loopy import LoopyCall


GraphNodeT = TypeVar("GraphNodeT")


# {{{ AxesTagsEquationCollector

class AxesTagsEquationCollector(Mapper):
    r"""
    Records equations arising from operand/output axes equivalence for an array
    operation. This mapper implements a default set of propagation rules,
    refer to documentation of mapper methods for their propagation semantics.

    .. attribute:: tag_t

        The type of the tags that are to be propagated.

    .. attribute:: equations

        A :class:`list` of equations. Each equation is represented by 2-tuple
        as ``("u", "v")`` that is mathematically interpreted as
        :math:`\{u \doteq v\}`.

    .. attribute:: known_tag_to_var

        A mapping from an instance of :class:`Tag` to a :class:`str` by which
        it will be referenced in :attr:`equations`.

    .. attribute:: axis_to_var

        A :class:`~bidict.bidict` from a :class:`tuple` of the form ``(array,
        iaxis)`` to the :class:`str` by which it will be referenced in
        :attr:`equations`.

    .. automethod:: map_index_lambda
    .. automethod:: map_placeholder
    .. automethod:: map_data_wrapper
    .. automethod:: map_size_param
    .. automethod:: map_reshape
    .. automethod:: map_basic_index
    .. automethod:: map_contiguous_advanced_index
    .. automethod:: map_stack
    .. automethod:: map_concatenate

    .. note::

        Users are encouraged to derive this mapper to implement domain-specific
        axis tags propagation semantics.
    """
    def __init__(self, tag_t: type[Tag]):
        self.tag_t: type[Tag] = tag_t
        super().__init__()

        # {{{ mutable state held by the mapper

        self._visited_nodes: set[ArrayOrNames] = set()

        self.var_name_gen: UniqueNameGenerator = UniqueNameGenerator()
        self.var_name_gen.add_names(["c", ""])

        # axis_to_var: mapping from (array, iaxis) to the variable to be
        # used for unification.
        self.axis_to_var: bidict[tuple[Array, int], str] = bidict()
        self.known_tag_to_var: dict[Tag, str] = {}

        self.equations: list[tuple[str, str]] = []

        # }}}

    # {{{ unification helpers

    def get_var_for_axis(self, ary: Array, iaxis: int) -> str:
        key = (ary, iaxis)

        try:
            return self.axis_to_var[key]
        except KeyError:
            new_var = self.var_name_gen("ax")
            self.axis_to_var[key] = new_var
            return new_var

    def get_var_for_tag(self, tag: Tag) -> str:
        key = tag
        try:
            return self.known_tag_to_var[key]
        except KeyError:
            new_var = self.var_name_gen("tag")
            self.known_tag_to_var[key] = new_var
            return new_var

    def record_equation(self, lhs: str, rhs: str) -> None:
        r"""
        Adds the equation :math:`\{\text{lhs}\doteq\text{rhs}}` to
        :attr:`equations`.
        """
        self.equations.append((lhs, rhs))

    def record_equations_from_axes_tags(self, ary: Array) -> None:
        """
        Records equations for *ary*\'s axis tags of type :attr:`tag_t`.
        """
        for iaxis, axis in enumerate(ary.axes):
            lhs_var = self.get_var_for_axis(ary, iaxis)
            for tag in axis.tags_of_type(self.tag_t):
                rhs_var = self.get_var_for_tag(tag)
                self.record_equation(lhs_var, rhs_var)

    # }}}

    # {{{ mapper interface

    def rec(self, expr: ArrayOrNames) -> None:
        if expr in self._visited_nodes:
            return

        if isinstance(expr, Array):
            self.record_equations_from_axes_tags(expr)

        super().rec(expr)
        self._visited_nodes.add(expr)

    def _map_input_base(self, expr: InputArgumentBase) -> None:
        """
        A :class:`pytato.InputArgumentBase` does not have any operands i.e. no
        propagation equations are recorded.
        """

    map_placeholder = _map_input_base
    map_data_wrapper = _map_input_base
    map_size_param = _map_input_base

    def map_index_lambda(self, expr: IndexLambda) -> None:
        """
        The propagation semantics for a :class:`~pytato.IndexLambda` are
        implemented only for operations that can be raised to a
        :class:`~pytato.raising.HighLevelOp`. In such cases, an equality
        equation is recorded for every non-broadcasted axis of an operand and
        its corresponding axis of *expr*.
        """
        for bnd in expr.bindings.values():
            self.rec(bnd)

        try:
            hlo = index_lambda_to_high_level_op(expr)
        except UnknownIndexLambdaExpr:
            from warnings import warn
            warn(f"'{expr}' is an unknown index lambda type"
                 " no tags were propagated across it.", stacklevel=1)
            # no propagation semantics implemented for such cases
            return

        if isinstance(hlo, BinaryOp):
            subexprs: tuple[ArrayOrScalar, ...] = (hlo.x1, hlo.x2)
        elif isinstance(hlo, WhereOp):
            subexprs = (hlo.condition, hlo.then, hlo.else_)
        elif isinstance(hlo, FullOp):
            # A full-op does not impose any equations
            subexprs = ()
        elif isinstance(hlo, BroadcastOp):
            subexprs = (hlo.x,)
        elif isinstance(hlo, C99CallOp):
            subexprs = hlo.args
        elif isinstance(hlo, ReduceOp):

            # {{{ ReduceOp doesn't quite involve broadcasting

            i_out_axis = 0
            for i_in_axis in range(hlo.x.ndim):
                if i_in_axis not in hlo.axes:
                    self.record_equation(
                        self.get_var_for_axis(hlo.x, i_in_axis),
                        self.get_var_for_axis(expr, i_out_axis)
                    )
                    i_out_axis += 1

            assert i_out_axis == expr.ndim

            # }}}

            return

        else:
            raise NotImplementedError(type(hlo))

        for subexpr in subexprs:
            if isinstance(subexpr, Array):
                for i_in_axis, i_out_axis in zip(
                        range(subexpr.ndim),
                        range(expr.ndim-subexpr.ndim, expr.ndim)):
                    in_dim = subexpr.shape[i_in_axis]
                    out_dim = expr.shape[i_out_axis]
                    if are_shape_components_equal(in_dim, out_dim):
                        self.record_equation(
                            self.get_var_for_axis(subexpr, i_in_axis),
                            self.get_var_for_axis(expr, i_out_axis)
                        )
                    else:
                        # i_in_axis is broadcasted => do not propagate
                        assert are_shape_components_equal(in_dim, 1)
            else:
                assert isinstance(subexpr, SCALAR_CLASSES)

    def map_stack(self, expr: Stack) -> None:
        """
        Records an equality equation between the axes of arrays being stacked
        and their corresponding axis in *expr*. No equation is added for the
        newly created axis i.e. :attr:`pytato.array.Stack.axis`.
        """
        for ary in expr.arrays:
            self.rec(ary)

        for iaxis in range(expr.ndim):
            for ary in expr.arrays:
                if iaxis < expr.axis:
                    self.record_equation(
                        self.get_var_for_axis(ary, iaxis),
                        self.get_var_for_axis(expr, iaxis)
                    )
                elif iaxis == expr.axis:
                    pass
                elif iaxis > expr.axis:
                    self.record_equation(
                        self.get_var_for_axis(ary, iaxis-1),
                        self.get_var_for_axis(expr, iaxis)
                    )
                else:
                    raise AssertionError

    def map_concatenate(self, expr: Concatenate) -> None:
        """
        Records an equality equation between the axes of arrays being
        concatenated and their corresponding axis in *expr*. No equation is
        added for the concatenated axis i.e.
        :attr:`pytato.array.Concatenate.axis`.
        """
        for ary in expr.arrays:
            self.rec(ary)

        for ary in expr.arrays:
            assert ary.ndim == expr.ndim
            for iaxis in range(expr.ndim):
                if iaxis != expr.axis:
                    # non-concatenated axes share the dimensions.
                    self.record_equation(
                        self.get_var_for_axis(ary, iaxis),
                        self.get_var_for_axis(expr, iaxis)
                    )

    def map_axis_permutation(self, expr: AxisPermutation
                             ) -> None:
        """
        Records an equality equation for every axis of *expr*\'s operand and
        its corresponding axis in *expr* as specified by
        :attr:`pytato.array.AxisPermutation.axis_permutation`.
        """
        self.rec(expr.array)

        assert expr.ndim == expr.array.ndim

        for out_axis in range(expr.ndim):
            in_axis = expr.axis_permutation[out_axis]
            self.record_equation(
                self.get_var_for_axis(expr, out_axis),
                self.get_var_for_axis(expr.array, in_axis)
            )

    def map_basic_index(self, expr: BasicIndex) -> None:
        """
        Records an equality equation for each trivially sliced axis of the
        array being indexed and its corresponding axis in *expr*. A trivially
        sliced axis is one which goes along the entire length of the axis with
        a positive unit stride.
        """
        self.rec(expr.array)

        i_out_axis = 0

        assert len(expr.indices) == expr.array.ndim

        for i_in_axis, idx in enumerate(expr.indices):
            if isinstance(idx, int):
                pass
            else:
                assert isinstance(idx, NormalizedSlice)
                if (idx.step == 1
                        and are_shape_components_equal(idx.start, 0)
                        and are_shape_components_equal(idx.stop,
                                                       expr.array.shape[i_in_axis])):

                    self.record_equation(
                        self.get_var_for_axis(expr.array, i_in_axis),
                        self.get_var_for_axis(expr, i_out_axis)
                    )

                i_out_axis += 1

    def map_contiguous_advanced_index(self,
                                      expr: AdvancedIndexInContiguousAxes
                                      ) -> None:
        """
        For sliced indices adds all the equations as prescribed by
        :meth:`AxesTagsEquationCollector.map_basic_index`. For the advanced
        indices adds an equality equation for each non-broadcasted axis of an
        indexing array to its corresponding axis in *expr*.
        """
        from pytato.utils import get_shape_after_broadcasting, partition

        self.rec(expr.array)
        for idx in expr.indices:
            if isinstance(idx, Array):
                self.rec(idx)

        i_adv_indices, i_basic_indices = partition(
            lambda idx: isinstance(expr.indices[idx], NormalizedSlice),
            range(len(expr.indices)))
        npre_advanced_basic_indices = len([i_idx
                                           for i_idx in i_basic_indices
                                           if i_idx < i_adv_indices[0]])
        npost_advanced_basic_indices = len([i_idx
                                            for i_idx in i_basic_indices
                                            if i_idx > i_adv_indices[-1]])

        indirection_arrays: list[Array] = cast(List[Array],
                                               [expr.indices[i_idx]
                                                for i_idx in i_adv_indices
                                                if isinstance(expr.indices[i_idx],
                                                           Array)
                                                ])

        assert are_shapes_equal(
            get_shape_after_broadcasting(indirection_arrays),
            expr.shape[
                npre_advanced_basic_indices:expr.ndim-npost_advanced_basic_indices])

        # {{{ add equations from indirection arrays with the output

        for subexpr in indirection_arrays:
            for i_in_axis, i_out_axis in zip(
                    range(subexpr.ndim),
                    range(expr.ndim
                          - npost_advanced_basic_indices
                          - subexpr.ndim,
                          expr.ndim-npost_advanced_basic_indices)):
                in_dim = subexpr.shape[i_in_axis]
                out_dim = expr.shape[i_out_axis]
                if are_shape_components_equal(in_dim, out_dim):
                    self.record_equation(
                        self.get_var_for_axis(subexpr, i_in_axis),
                        self.get_var_for_axis(expr, i_out_axis))
                else:
                    # broadcasted axes, cannot belong to the same
                    # discretization entity.
                    assert are_shape_components_equal(in_dim, 1)
        # }}}

        # {{{ add equations from slices in indexed array's axes to output axes

        for i_in_axis, idx in enumerate(expr.indices[:npre_advanced_basic_indices]):
            assert isinstance(idx, NormalizedSlice)
            if (idx.step == 1
                    and are_shape_components_equal(idx.start, 0)
                    and are_shape_components_equal(idx.stop,
                                                   expr.array.shape[i_in_axis])):
                assert are_shape_components_equal(expr.shape[i_in_axis],
                                                  expr.array.shape[i_in_axis])
                self.record_equation(
                    self.get_var_for_axis(expr.array, i_in_axis),
                    self.get_var_for_axis(expr, i_in_axis))

        for i, idx in enumerate(
                expr.indices[expr.array.ndim-npost_advanced_basic_indices:]):
            i_in_axis = i + (expr.array.ndim - npost_advanced_basic_indices)
            i_out_axis = i + (expr.ndim - npost_advanced_basic_indices)
            assert isinstance(idx, NormalizedSlice)
            if (idx.step == 1
                    and are_shape_components_equal(idx.start, 0)
                    and are_shape_components_equal(idx.stop,
                                                   expr.array.shape[i_in_axis])):
                assert are_shape_components_equal(expr.shape[i_out_axis],
                                                  expr.array.shape[i_in_axis])
                self.record_equation(
                    self.get_var_for_axis(expr.array, i_in_axis),
                    self.get_var_for_axis(expr, i_out_axis))
        # }}}

    def map_reshape(self, expr: Reshape) -> None:
        """
        Reshaping generally does not preserve the axis between its input and
        output and so no constraints are enforced except when the
        :class:`pytato.Reshape` has come from a :func:`pytato.expand_dims`.
        """
        from pytato.tags import ExpandedDimsReshape

        self.rec(expr.array)

        expand_dims_tags = expr.tags_of_type(ExpandedDimsReshape)

        if expand_dims_tags:
            expand_dims_tag, = expand_dims_tags
            i_in_axis = 0
            for i_out_axis in range(expr.ndim):
                if i_out_axis not in expand_dims_tag.new_dims:
                    self.record_equation(
                        self.get_var_for_axis(expr.array, i_in_axis),
                        self.get_var_for_axis(expr, i_out_axis)
                    )
                    i_in_axis += 1

            assert i_in_axis == expr.array.ndim

    def map_einsum(self, expr: Einsum) -> None:
        """
        Equality conditions are added between axes of the operands and outputs
        that have the same index when instantiated through
        :func:`pytato.einsum` thereby having the same the
        :class:`~pytato.array.EinsumAxisDescriptor`.
        """
        from pytato.array import EinsumAxisDescriptor, EinsumElementwiseAxis

        for arg in expr.args:
            self.rec(arg)

        descr_to_var: dict[EinsumAxisDescriptor, str] = {}
        for iaxis in range(expr.ndim):
            descr_to_var[EinsumElementwiseAxis(iaxis)] = self.get_var_for_axis(expr,
                                                                               iaxis)

        for access_descrs, arg in zip(expr.access_descriptors,
                                      expr.args):
            for iarg_axis, descr in enumerate(access_descrs):
                in_tag_var = self.get_var_for_axis(arg, iarg_axis)

                if descr in descr_to_var:
                    self.record_equation(descr_to_var[descr], in_tag_var)
                else:
                    descr_to_var[descr] = in_tag_var

    def map_dict_of_named_arrays(self, expr: DictOfNamedArrays) -> None:
        for _, subexpr in sorted(expr._data.items()):
            self.rec(subexpr)

    def map_loopy_call(self, expr: LoopyCall) -> None:
        """
        Does not add any equations.
        """
        for _, subexpr in sorted(expr.bindings.items()):
            if isinstance(subexpr, Array):
                self.rec(subexpr)

        # there's really no good way to propagate the metadata in this case.
        # One *could* raise the loopy kernel instruction expressions to
        # high level ops, but that's quite involved and probably not worth it.

    def map_named_array(self, expr: NamedArray) -> None:
        self.rec(expr._container)

    def map_distributed_send_ref_holder(self,
                                        expr: DistributedSendRefHolder
                                        ) -> None:
        """
        Since the value held by a :class:`pytato.DistributedSendRefHolder`
        is the value held by
        :attr:`pytato.DistributedSendRefHolder.passthrough_data`, equality
        equations are added between each axis of *expr* and its corresponding
        axis in the pass-through data.
        """
        self.rec(expr.passthrough_data)
        self.rec(expr.send.data)
        for idim in range(expr.ndim):
            self.record_equation(
                self.get_var_for_axis(expr.passthrough_data, idim),
                self.get_var_for_axis(expr, idim),
            )

    def map_distributed_recv(self,
                             expr: DistributedRecv) -> None:
        """
        :class:`pytato.DistributedRecv` does not have any operands and so no
        more equations are deduced.
        """

    def map_named_call_result(self, expr: NamedCallResult) -> Array:
        raise NotImplementedError(
            "AxesTagsEquationCollector does not currently support expressions "
            "containing functions.")

    # }}}

# }}}


def _get_propagation_graph_from_constraints(
        equations: list[tuple[str, str]]) -> Mapping[str, frozenset[str]]:
    from immutabledict import immutabledict
    propagation_graph: dict[str, set[str]] = {}
    for lhs, rhs in equations:
        assert lhs != rhs
        propagation_graph.setdefault(lhs, set()).add(rhs)
        propagation_graph.setdefault(rhs, set()).add(lhs)

    return immutabledict({k: frozenset(v)
                           for k, v in propagation_graph.items()})


def get_reachable_nodes(undirected_graph: Mapping[GraphNodeT, Iterable[GraphNodeT]],
                        source_node: GraphNodeT) -> frozenset[GraphNodeT]:
    """
    Returns a :class:`frozenset` of all nodes in *undirected_graph* that are
    reachable from *source_node*.
    """
    nodes_visited: set[GraphNodeT] = set()
    nodes_to_visit = {source_node}
    while nodes_to_visit:
        current_node = nodes_to_visit.pop()
        nodes_visited.add(current_node)

        neighbors = undirected_graph[current_node]
        nodes_to_visit.update({node
                               for node in neighbors
                               if node not in nodes_visited})

    return frozenset(nodes_visited)


class AxisTagAttacher(CopyMapper):
    """
    A mapper that tags the axes in a DAG as prescribed by *axis_to_tags*.
    """
    _FunctionCacheT: TypeAlias = CopyMapper._FunctionCacheT

    def __init__(self,
                 axis_to_tags: Mapping[tuple[Array, int], Iterable[Tag]],
                 tag_corresponding_redn_descr: bool,
                 _function_cache: _FunctionCacheT | None = None):
        super().__init__(_function_cache=_function_cache)
        self.axis_to_tags: Mapping[tuple[Array, int], Iterable[Tag]] = axis_to_tags
        self.tag_corresponding_redn_descr: bool = tag_corresponding_redn_descr

    def _attach_tags(self, expr: Array, rec_expr: Array) -> Array:
        assert rec_expr.ndim == expr.ndim

        result = rec_expr

        for iaxis in range(expr.ndim):
            result = result.with_tagged_axis(
                iaxis, self.axis_to_tags.get((expr, iaxis), []))

        # {{{ tag reduction descrs

        if self.tag_corresponding_redn_descr:
            if isinstance(expr, Einsum):
                for arg, access_descrs in zip(expr.args,
                                              expr.access_descriptors):
                    for iaxis, access_descr in enumerate(access_descrs):
                        if isinstance(access_descr, EinsumReductionAxis):
                            result = result.with_tagged_reduction(  # type: ignore[attr-defined]
                                access_descr,
                                self.axis_to_tags.get((arg, iaxis), [])
                            )

            if isinstance(expr, IndexLambda):
                try:
                    hlo = index_lambda_to_high_level_op(expr)
                except UnknownIndexLambdaExpr:
                    pass
                else:
                    if isinstance(hlo, ReduceOp):
                        for iaxis, redn_var in hlo.axes.items():
                            result = result.with_tagged_reduction(  # type: ignore[attr-defined]
                                redn_var,
                                self.axis_to_tags.get((hlo.x, iaxis), [])
                            )

        # }}}

        return result

    def rec(self, expr: ArrayOrNames) -> Any:
<<<<<<< HEAD
        if isinstance(expr, (AbstractResultWithNamedArrays,
                             DistributedSendRefHolder)):
            return super().rec(expr)
        else:
            assert isinstance(expr, Array)
            key = self.get_cache_key(expr)
            try:
                return self._cache[key]
            except KeyError:
                expr_copy = Mapper.rec(self, expr)
                assert expr_copy.ndim == expr.ndim

                for iaxis in range(expr.ndim):
                    axis_tags = self.axis_to_tags.get((expr, iaxis), [])
                    if len(axis_tags) == 0:
                        print(f"failed to infer axis {iaxis} of array of type {type(expr)}.")
                        print(f"{expr.non_equality_tags=}")
                    expr_copy = expr_copy.with_tagged_axis(
                        iaxis, axis_tags)

                # {{{ tag reduction descrs

                if self.tag_corresponding_redn_descr:
                    if isinstance(expr, Einsum):
                        for arg, access_descrs in zip(expr.args,
                                                      expr.access_descriptors):
                            for iaxis, access_descr in enumerate(access_descrs):
                                if isinstance(access_descr, EinsumReductionAxis):
                                    expr_copy = expr_copy.with_tagged_reduction(
                                        access_descr,
                                        self.axis_to_tags.get((arg, iaxis), [])
                                    )

                    if isinstance(expr, IndexLambda):
                        try:
                            hlo = index_lambda_to_high_level_op(expr)
                        except UnknownIndexLambdaExpr:
                            pass
                        else:
                            if isinstance(hlo, ReduceOp):
                                for iaxis, redn_var in hlo.axes.items():
                                    expr_copy = expr_copy.with_tagged_reduction(
                                        redn_var,
                                        self.axis_to_tags.get((hlo.x, iaxis), [])
                                    )

                # }}}

                self._cache[key] = expr_copy
                return expr_copy
=======
        key = self._cache.get_key(expr)
        try:
            return self._cache.retrieve(expr, key=key)
        except KeyError:
            result = Mapper.rec(self, expr)
            if not isinstance(expr, (AbstractResultWithNamedArrays,
                                     DistributedSendRefHolder)):
                assert isinstance(expr, Array)
                result = self._attach_tags(expr, result)  # type: ignore[arg-type]
            return self._cache.add(expr, result, key=key)
>>>>>>> d9127234

    def map_named_call_result(self, expr: NamedCallResult) -> Array:
        raise NotImplementedError(
            "AxisTagAttacher does not currently support expressions containing "
            "functions.")

    # type-ignore reason: overrides the type of Mapper.__call__
    def __call__(self, expr: ArrayOrNames) -> ArrayOrNames:  # type: ignore[override]
        result = self.rec(expr)
        assert isinstance(result, (Array, AbstractResultWithNamedArrays))
        return result


def unify_axes_tags(
        expr: ArrayOrNames,
        *,
        tag_t: type[Tag] = Tag,
        equations_collector_t: type[
            AxesTagsEquationCollector] = AxesTagsEquationCollector,
        unify_redn_descrs: bool = True,
) -> ArrayOrNames:
    r"""
    Returns a copy of *expr* with tags of type *tag_t* propagated along the
    array operations with the tags propagation semantics implemented in
    *equations_collector_t*. By propagation, we mean that we solve the
    unification equations assembled in
    :attr:`AxesTagsEquationCollector.equations` to obtain a mapping from an
    :class:`~pytato.Array`\ 's axis to the new tags it is to be tagged with. We
    use this mapping to add more tags to an array's axis.

    .. note::

        - This routine by itself does not raise if a particular array's axis is
          tagged with multiple tags of type *tag_t*. If such behavior is not
          expected, ensure that *tag_t* is a subclass of
          :class:`~pytools.tag.UniqueTag`.
    """
    equations_collector = equations_collector_t(tag_t)

    equations_collector(expr)

    # start BFS traversal with the known tags as the sources.
    # From the equations build a Propagation Graph
    # Defn. A Propagation graph is a graph where nodes denote variables and an
    # edge between 2 nodes denotes an equality criterion.

    propagation_graph = _get_propagation_graph_from_constraints(
        equations_collector.equations)

    known_tag_vars = frozenset(equations_collector.known_tag_to_var.values())
    axis_to_solved_tags: dict[tuple[Array, int], set[Tag]] = {}

    for tag, var in equations_collector.known_tag_to_var.items():
        for reachable_var in (get_reachable_nodes(propagation_graph, var)
                              - known_tag_vars):
            axis_to_solved_tags.setdefault(
                equations_collector.axis_to_var.inverse[reachable_var],
                set()
            ).add(tag)

    return AxisTagAttacher(axis_to_solved_tags,
                           tag_corresponding_redn_descr=unify_redn_descrs,
                           )(expr)

# vim: fdm=marker<|MERGE_RESOLUTION|>--- conflicted
+++ resolved
@@ -638,8 +638,11 @@
         result = rec_expr
 
         for iaxis in range(expr.ndim):
-            result = result.with_tagged_axis(
-                iaxis, self.axis_to_tags.get((expr, iaxis), []))
+            axis_tags = self.axis_to_tags.get((expr, iaxis), [])
+            if len(axis_tags) == 0:
+                print(f"failed to infer axis {iaxis} of array of type {type(expr)}.")
+                print(f"{expr.non_equality_tags=}")
+            result = result.with_tagged_axis(iaxis, axis_tags)
 
         # {{{ tag reduction descrs
 
@@ -672,58 +675,6 @@
         return result
 
     def rec(self, expr: ArrayOrNames) -> Any:
-<<<<<<< HEAD
-        if isinstance(expr, (AbstractResultWithNamedArrays,
-                             DistributedSendRefHolder)):
-            return super().rec(expr)
-        else:
-            assert isinstance(expr, Array)
-            key = self.get_cache_key(expr)
-            try:
-                return self._cache[key]
-            except KeyError:
-                expr_copy = Mapper.rec(self, expr)
-                assert expr_copy.ndim == expr.ndim
-
-                for iaxis in range(expr.ndim):
-                    axis_tags = self.axis_to_tags.get((expr, iaxis), [])
-                    if len(axis_tags) == 0:
-                        print(f"failed to infer axis {iaxis} of array of type {type(expr)}.")
-                        print(f"{expr.non_equality_tags=}")
-                    expr_copy = expr_copy.with_tagged_axis(
-                        iaxis, axis_tags)
-
-                # {{{ tag reduction descrs
-
-                if self.tag_corresponding_redn_descr:
-                    if isinstance(expr, Einsum):
-                        for arg, access_descrs in zip(expr.args,
-                                                      expr.access_descriptors):
-                            for iaxis, access_descr in enumerate(access_descrs):
-                                if isinstance(access_descr, EinsumReductionAxis):
-                                    expr_copy = expr_copy.with_tagged_reduction(
-                                        access_descr,
-                                        self.axis_to_tags.get((arg, iaxis), [])
-                                    )
-
-                    if isinstance(expr, IndexLambda):
-                        try:
-                            hlo = index_lambda_to_high_level_op(expr)
-                        except UnknownIndexLambdaExpr:
-                            pass
-                        else:
-                            if isinstance(hlo, ReduceOp):
-                                for iaxis, redn_var in hlo.axes.items():
-                                    expr_copy = expr_copy.with_tagged_reduction(
-                                        redn_var,
-                                        self.axis_to_tags.get((hlo.x, iaxis), [])
-                                    )
-
-                # }}}
-
-                self._cache[key] = expr_copy
-                return expr_copy
-=======
         key = self._cache.get_key(expr)
         try:
             return self._cache.retrieve(expr, key=key)
@@ -734,7 +685,6 @@
                 assert isinstance(expr, Array)
                 result = self._attach_tags(expr, result)  # type: ignore[arg-type]
             return self._cache.add(expr, result, key=key)
->>>>>>> d9127234
 
     def map_named_call_result(self, expr: NamedCallResult) -> Array:
         raise NotImplementedError(
