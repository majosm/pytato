--- conflicted
+++ resolved
@@ -245,27 +245,26 @@
                 expr: CopyMapperResultT) -> CopyMapperResultT:
             # type-ignore-reason: CachedMapper.rec's return type is imprecise
             return super().rec(expr)  # type: ignore[return-value]
-<<<<<<< HEAD
-        # <<<<<<< HEAD
+        # DISABLED/REPLACED FROM MAIN
         #     # type-ignore-reason: specialized variant of super-class' rec method
         #     def rec(self,  # type: ignore[override]
         #             expr: CopyMapperResultT) -> CopyMapperResultT:
         #         # type-ignore-reason: CachedMapper.rec's return type is imprecise
         #         return super().rec(expr)  # type: ignore[return-value]
-        # 
+        #  ----- PREVIOUS CODE IN MAIN
         #     # type-ignore reason: incompatible type with Mapper.rec
         #    def __call__(self, expr: MappedT) -> MappedT:  # type: ignore[override]
         #         return self.rec(expr)  # type: ignore[no-any-return]
-    # =======
+        #  ---------------------------
+        #  ------- CURRENT CODE IN MAIN
+        #     # type-ignore-reason: specialized variant of super-class' rec method
+        #     def __call__(self,  # type: ignore[override]
+        #             expr: CopyMapperResultT) -> CopyMapperResultT:
+        #         return self.rec(expr)
+    # ------------------------------------------------------
+    # --------- CURRENT CODE IN CEESD
         __call__ = rec
-    # >>>>>>> main
-=======
-
-        # type-ignore-reason: specialized variant of super-class' rec method
-        def __call__(self,  # type: ignore[override]
-                     expr: CopyMapperResultT) -> CopyMapperResultT:
-            return self.rec(expr)
->>>>>>> dea23730
+    # -------------------------------
 
     def clone_for_callee(self: _SelfMapper) -> _SelfMapper:
         """
