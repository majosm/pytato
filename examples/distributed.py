#!/usr/bin/env python

from mpi4py import MPI  # pylint: disable=import-error
comm = MPI.COMM_WORLD

import pytato as pt
import pyopencl as cl
import numpy as np

from pytato import (find_distributed_partition, generate_code_for_partition,
        number_distributed_tags,
        execute_distributed_partition,
        staple_distributed_send, make_distributed_recv)


def main():
    rank = comm.Get_rank()
    size = comm.Get_size()
    rng = np.random.default_rng()

    x_in = rng.integers(100, size=(4, 4))
    x = pt.make_data_wrapper(x_in)

    mytag_x = (main, "x")
    x_plus = staple_distributed_send(x, dest_rank=(rank-1) % size, comm_tag=mytag_x,
            stapled_to=make_distributed_recv(
                src_rank=(rank+1) % size, comm_tag=mytag_x, shape=(4, 4), dtype=int))

    y = x+x_plus

    mytag_y = (main, "y")
    y_plus = staple_distributed_send(y, dest_rank=(rank-1) % size, comm_tag=mytag_y,
            stapled_to=make_distributed_recv(
                src_rank=(rank+1) % size, comm_tag=mytag_y, shape=(4, 4), dtype=int))

    z = y+y_plus

    # Find the partition
<<<<<<< HEAD
    outputs = pt.make_dict_of_named_arrays({"out": y})
    distributed_parts = find_distributed_partition(outputs)
=======
    outputs = pt.DictOfNamedArrays({"out": z})
    distributed_parts = find_distributed_partition(comm, outputs)
>>>>>>> cb5ce069
    distributed_parts, _ = number_distributed_tags(
            comm, distributed_parts, base_tag=42)
    prg_per_partition = generate_code_for_partition(distributed_parts)

    if 0:
        from pytato.visualization import show_dot_graph
        show_dot_graph(distributed_parts)

    if 0:
        # Sanity check
        from pytato.visualization import get_dot_graph_from_partition
        get_dot_graph_from_partition(distributed_parts)

    # Execute the distributed partition
    ctx = cl.create_some_context()
    queue = cl.CommandQueue(ctx)

    pt.verify_distributed_partition(comm, distributed_parts)

    context = execute_distributed_partition(distributed_parts, prg_per_partition,
                                             queue, comm)

    final_res = context["out"].get(queue)

    comm.isend(x_in, dest=(rank-1) % size, tag=42)
    ref_x_plus = comm.recv(source=(rank+1) % size, tag=42)

    ref_y_in = x_in + ref_x_plus

    comm.isend(ref_y_in, dest=(rank-1) % size, tag=43)
    ref_y_plus = comm.recv(source=(rank+1) % size, tag=43)

    ref_res = ref_y_in + ref_y_plus

    np.testing.assert_allclose(ref_res, final_res)

    if rank == 0:
        print("Distributed test succeeded.")


if __name__ == "__main__":
    main()<|MERGE_RESOLUTION|>--- conflicted
+++ resolved
@@ -36,13 +36,8 @@
     z = y+y_plus
 
     # Find the partition
-<<<<<<< HEAD
-    outputs = pt.make_dict_of_named_arrays({"out": y})
-    distributed_parts = find_distributed_partition(outputs)
-=======
     outputs = pt.DictOfNamedArrays({"out": z})
     distributed_parts = find_distributed_partition(comm, outputs)
->>>>>>> cb5ce069
     distributed_parts, _ = number_distributed_tags(
             comm, distributed_parts, base_tag=42)
     prg_per_partition = generate_code_for_partition(distributed_parts)
